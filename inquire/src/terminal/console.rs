--- conflicted
+++ resolved
@@ -34,19 +34,6 @@
 
 impl Terminal for ConsoleTerminal {
     fn cursor_up(&mut self, cnt: u16) -> Result<()> {
-<<<<<<< HEAD
-        if cnt == 0 {
-            return Ok(());
-        }
-        self.term.move_cursor_up(cnt as usize)
-    }
-
-    fn cursor_down(&mut self, cnt: u16) -> Result<()> {
-        if cnt == 0 {
-            return Ok(());
-        }
-        self.term.move_cursor_down(cnt as usize)
-=======
         match cnt {
             0 => Ok(()),
             cnt => self.term.move_cursor_up(cnt as usize),
@@ -72,21 +59,6 @@
             0 => Ok(()),
             cnt => self.term.move_cursor_right(cnt as usize),
         }
->>>>>>> f87be738
-    }
-
-    fn cursor_left(&mut self, cnt: u16) -> Result<()> {
-        if cnt == 0 {
-            return Ok(());
-        }
-        self.term.move_cursor_left(cnt as usize)
-    }
-
-    fn cursor_right(&mut self, cnt: u16) -> Result<()> {
-        if cnt == 0 {
-            return Ok(());
-        }
-        self.term.move_cursor_right(cnt as usize)
     }
 
     fn cursor_move_to_column(&mut self, idx: u16) -> Result<()> {
@@ -132,10 +104,6 @@
 
     fn cursor_show(&mut self) -> Result<()> {
         self.term.show_cursor()
-    }
-
-    fn clear_until_new_line(&mut self) -> Result<()> {
-        self.term.clear_to_end_of_screen()
     }
 
     fn get_in_memory_content(&self) -> &str {
