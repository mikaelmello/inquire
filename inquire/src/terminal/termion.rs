--- conflicted
+++ resolved
@@ -121,37 +121,6 @@
 
 impl<'a> Terminal for TermionTerminal<'a> {
     fn cursor_up(&mut self, cnt: u16) -> Result<()> {
-<<<<<<< HEAD
-        if cnt == 0 {
-            return Ok(());
-        }
-        write!(self.get_writer(), "{}", cursor::Up(cnt))
-    }
-
-    fn cursor_down(&mut self, cnt: u16) -> Result<()> {
-        if cnt == 0 {
-            return Ok(());
-        }
-        write!(self.get_writer(), "{}", cursor::Down(cnt))
-    }
-
-    fn cursor_left(&mut self, cnt: u16) -> Result<()> {
-        if cnt == 0 {
-            return Ok(());
-        }
-        write!(self.get_writer(), "{}", cursor::Left(cnt))
-    }
-
-    fn cursor_right(&mut self, cnt: u16) -> Result<()> {
-        if cnt == 0 {
-            return Ok(());
-        }
-        write!(self.get_writer(), "{}", cursor::Right(cnt))
-    }
-
-    fn cursor_move_to_column(&mut self, idx: u16) -> Result<()> {
-        write!(self.get_writer(), "\x1b[{}G", idx.saturating_add(1))
-=======
         match cnt {
             0 => Ok(()),
             cnt => write!(self.get_writer(), "{}", cursor::Up(cnt)),
@@ -170,7 +139,6 @@
             0 => Ok(()),
             cnt => write!(self.get_writer(), "{}", cursor::Left(cnt)),
         }
->>>>>>> f87be738
     }
 
     fn cursor_right(&mut self, cnt: u16) -> Result<()> {
@@ -237,10 +205,6 @@
 
     fn cursor_show(&mut self) -> Result<()> {
         write!(self.get_writer(), "{}", termion::cursor::Show)
-    }
-
-    fn clear_until_new_line(&mut self) -> Result<()> {
-        write!(self.get_writer(), "{}", termion::clear::UntilNewline)
     }
 
     fn get_in_memory_content(&self) -> &str {
