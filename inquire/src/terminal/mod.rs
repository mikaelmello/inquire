--- conflicted
+++ resolved
@@ -20,32 +20,16 @@
 pub type TerminalSize = Dimension;
 
 pub trait Terminal: Sized {
-<<<<<<< HEAD
-    fn cursor_up(&mut self, cnt: u16) -> Result<()>;
-    fn cursor_down(&mut self, cnt: u16) -> Result<()>;
-    fn cursor_left(&mut self, cnt: u16) -> Result<()>;
-    fn cursor_right(&mut self, cnt: u16) -> Result<()>;
-    fn cursor_move_to_column(&mut self, idx: u16) -> Result<()>;
-    fn read_key(&mut self) -> Result<Key>;
-    fn flush(&mut self) -> Result<()>;
-
-=======
->>>>>>> f87be738
     fn get_size(&self) -> Result<TerminalSize>;
 
     fn write<T: Display>(&mut self, val: T) -> Result<()>;
     fn write_styled<T: Display>(&mut self, val: &Styled<T>) -> Result<()>;
 
-<<<<<<< HEAD
-    fn clear_current_line(&mut self) -> Result<()>;
-    fn clear_until_new_line(&mut self) -> Result<()>;
-=======
     fn clear_line(&mut self) -> Result<()>;
     fn clear_until_new_line(&mut self) -> Result<()>;
 
     fn get_in_memory_content(&self) -> &str;
     fn clear_in_memory_content(&mut self);
->>>>>>> f87be738
 
     fn cursor_hide(&mut self) -> Result<()>;
     fn cursor_show(&mut self) -> Result<()>;
