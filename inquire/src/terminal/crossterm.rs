use std::io::{stderr, Result, Stderr, Write};

use crossterm::{
    cursor,
    event::{self, KeyCode, KeyEvent, KeyModifiers},
    queue,
    style::{Attribute, Color, Print, SetAttribute, SetBackgroundColor, SetForegroundColor},
    terminal::{self, ClearType},
    Command,
};

use crate::{
    error::InquireResult,
    ui::{Attributes, InputReader, Key, Styled},
};

use super::Terminal;

enum IO {
    Std(Stderr),
    #[allow(unused)]
    Test(Vec<u8>),
}

pub struct CrosstermTerminal {
    io: IO,
    in_memory_content: String,
}

pub struct CrosstermKeyReader;

impl CrosstermKeyReader {
    pub fn new() -> Self {
        Self
    }
}

impl InputReader for CrosstermKeyReader {
    fn read_key(&mut self) -> InquireResult<Key> {
        loop {
            if let event::Event::Key(key_event) = event::read()? {
                return Ok(key_event.into());
            }
        }
    }
}

impl CrosstermTerminal {
    pub fn new() -> InquireResult<Self> {
        crossterm::terminal::enable_raw_mode()?;

        Ok(Self {
            io: IO::Std(stderr()),
            in_memory_content: String::new(),
        })
    }

    fn get_writer(&mut self) -> &mut dyn Write {
        match &mut self.io {
            IO::Std(w) => w,
            IO::Test(w) => w,
        }
    }

    fn write_command<C: Command>(&mut self, command: C) -> Result<()> {
        queue!(&mut self.get_writer(), command)
    }

    fn set_attributes(&mut self, attributes: Attributes) -> Result<()> {
        if attributes.contains(Attributes::BOLD) {
            self.write_command(SetAttribute(Attribute::Bold))?;
        }
        if attributes.contains(Attributes::ITALIC) {
            self.write_command(SetAttribute(Attribute::Italic))?;
        }

        Ok(())
    }

    fn reset_attributes(&mut self) -> Result<()> {
        self.write_command(SetAttribute(Attribute::Reset))
    }

    fn set_fg_color(&mut self, color: crate::ui::Color) -> Result<()> {
        self.write_command(SetForegroundColor(color.into()))
    }

    fn reset_fg_color(&mut self) -> Result<()> {
        self.write_command(SetForegroundColor(Color::Reset))
    }

    fn set_bg_color(&mut self, color: crate::ui::Color) -> Result<()> {
        self.write_command(SetBackgroundColor(color.into()))
    }

    fn reset_bg_color(&mut self) -> Result<()> {
        self.write_command(SetBackgroundColor(Color::Reset))
    }
}

impl Terminal for CrosstermTerminal {
    fn cursor_up(&mut self, cnt: u16) -> Result<()> {
<<<<<<< HEAD
        if cnt == 0 {
            return Ok(());
        }
        self.write_command(cursor::MoveUp(cnt))
    }

    fn cursor_down(&mut self, cnt: u16) -> Result<()> {
        if cnt == 0 {
            return Ok(());
        }
        self.write_command(cursor::MoveDown(cnt))
=======
        match cnt {
            0 => Ok(()),
            cnt => self.write_command(cursor::MoveUp(cnt)),
        }
    }

    fn cursor_down(&mut self, cnt: u16) -> Result<()> {
        match cnt {
            0 => Ok(()),
            cnt => self.write_command(cursor::MoveDown(cnt)),
        }
>>>>>>> f87be738
    }

    fn cursor_left(&mut self, cnt: u16) -> Result<()> {
        match cnt {
            0 => Ok(()),
            cnt => self.write_command(cursor::MoveLeft(cnt)),
        }
    }

    fn cursor_right(&mut self, cnt: u16) -> Result<()> {
<<<<<<< HEAD
        if cnt == 0 {
            return Ok(());
        }
        self.write_command(cursor::MoveRight(cnt))
    }

    fn cursor_left(&mut self, cnt: u16) -> Result<()> {
        if cnt == 0 {
            return Ok(());
        }
        self.write_command(cursor::MoveLeft(cnt))
    }

    fn read_key(&mut self) -> Result<Key> {
        loop {
            match &mut self.io {
                IO::Std { w: _ } => {
                    if let event::Event::Key(key_event) = event::read()? {
                        return Ok(key_event.into());
                    }
                }
                IO::Test { r, w: _ } => {
                    let key = r
                        .pop_front()
                        .expect("Custom stream of characters has ended");
                    return Ok(key.into());
                }
            }
=======
        match cnt {
            0 => Ok(()),
            cnt => self.write_command(cursor::MoveRight(cnt)),
>>>>>>> f87be738
        }
    }

    fn cursor_move_to_column(&mut self, idx: u16) -> Result<()> {
        self.write_command(cursor::MoveToColumn(idx))
    }

    fn flush(&mut self) -> Result<()> {
        self.get_writer().flush()
    }

    fn get_size(&self) -> Result<super::TerminalSize> {
        terminal::size().map(|(width, height)| super::TerminalSize::new(width, height))
    }

    fn write<T: std::fmt::Display>(&mut self, val: T) -> Result<()> {
        self.in_memory_content.push_str(&val.to_string());
        self.write_command(Print(val))
    }

    fn write_styled<T: std::fmt::Display>(&mut self, val: &Styled<T>) -> Result<()> {
        if let Some(color) = val.style.fg {
            self.set_fg_color(color)?;
        }
        if let Some(color) = val.style.bg {
            self.set_bg_color(color)?;
        }
        if !val.style.att.is_empty() {
            self.set_attributes(val.style.att)?;
        }

        self.write(&val.content)?;

        if val.style.fg.as_ref().is_some() {
            self.reset_fg_color()?;
        }
        if val.style.bg.as_ref().is_some() {
            self.reset_bg_color()?;
        }
        if !val.style.att.is_empty() {
            self.reset_attributes()?;
        }

        Ok(())
    }

    fn clear_line(&mut self) -> Result<()> {
        self.write_command(terminal::Clear(ClearType::CurrentLine))
    }

    fn clear_until_new_line(&mut self) -> Result<()> {
        self.write_command(terminal::Clear(ClearType::UntilNewLine))
    }

    fn cursor_hide(&mut self) -> Result<()> {
        self.write_command(cursor::Hide)
    }

    fn cursor_show(&mut self) -> Result<()> {
        self.write_command(cursor::Show)
    }

    fn get_in_memory_content(&self) -> &str {
        &self.in_memory_content
    }

    fn clear_in_memory_content(&mut self) {
        self.in_memory_content.clear();
    }
}

impl Drop for CrosstermTerminal {
    fn drop(&mut self) {
        let _unused = self.flush();
        let _unused = match self.io {
            IO::Std(_) => terminal::disable_raw_mode(),
            IO::Test(_) => Ok(()),
        };
    }
}

impl From<crate::ui::Color> for Color {
    fn from(c: crate::ui::Color) -> Self {
        use crate::ui::Color as C;
        match c {
            C::Black => Color::Black,
            C::LightRed => Color::Red,
            C::DarkRed => Color::DarkRed,
            C::LightGreen => Color::Green,
            C::DarkGreen => Color::DarkGreen,
            C::LightYellow => Color::Yellow,
            C::DarkYellow => Color::DarkYellow,
            C::LightBlue => Color::Blue,
            C::DarkBlue => Color::DarkBlue,
            C::LightMagenta => Color::Magenta,
            C::DarkMagenta => Color::DarkMagenta,
            C::LightCyan => Color::Cyan,
            C::DarkCyan => Color::DarkCyan,
            C::White => Color::White,
            C::Grey => Color::Grey,
            C::DarkGrey => Color::DarkGrey,
            C::Rgb { r, g, b } => Color::Rgb { r, g, b },
            C::AnsiValue(b) => Color::AnsiValue(b),
        }
    }
}

impl From<KeyModifiers> for crate::ui::KeyModifiers {
    fn from(m: KeyModifiers) -> Self {
        let mut modifiers = Self::empty();

        if m.contains(KeyModifiers::NONE) {
            modifiers |= crate::ui::KeyModifiers::NONE;
        }
        if m.contains(KeyModifiers::ALT) {
            modifiers |= crate::ui::KeyModifiers::ALT;
        }
        if m.contains(KeyModifiers::CONTROL) {
            modifiers |= crate::ui::KeyModifiers::CONTROL;
        }
        if m.contains(KeyModifiers::SHIFT) {
            modifiers |= crate::ui::KeyModifiers::SHIFT;
        }
        if m.contains(KeyModifiers::SUPER) {
            modifiers |= crate::ui::KeyModifiers::SUPER;
        }
        if m.contains(KeyModifiers::HYPER) {
            modifiers |= crate::ui::KeyModifiers::HYPER;
        }
        if m.contains(KeyModifiers::META) {
            modifiers |= crate::ui::KeyModifiers::META;
        }

        modifiers
    }
}

impl From<KeyEvent> for Key {
    fn from(event: KeyEvent) -> Self {
        match event {
            KeyEvent {
                code: KeyCode::Esc, ..
            } => Self::Escape,
            KeyEvent {
                code: KeyCode::Enter | KeyCode::Char('\n' | '\r'),
                ..
            } => Self::Enter,
            KeyEvent {
                code: KeyCode::Tab | KeyCode::Char('\t'),
                ..
            } => Self::Tab,
            KeyEvent {
                code: KeyCode::Backspace,
                ..
            } => Self::Backspace,
            KeyEvent {
                code: KeyCode::Delete,
                modifiers: m,
                ..
            } => Self::Delete(m.into()),
            KeyEvent {
                code: KeyCode::Home,
                ..
            } => Self::Home,
            KeyEvent {
                code: KeyCode::End, ..
            } => Self::End,
            KeyEvent {
                code: KeyCode::PageUp,
                modifiers: m,
                ..
            } => Self::PageUp(m.into()),
            KeyEvent {
                code: KeyCode::PageDown,
                modifiers: m,
                ..
            } => Self::PageDown(m.into()),
            KeyEvent {
                code: KeyCode::Up,
                modifiers: m,
                ..
            } => Self::Up(m.into()),
            KeyEvent {
                code: KeyCode::Down,
                modifiers: m,
                ..
            } => Self::Down(m.into()),
            KeyEvent {
                code: KeyCode::Left,
                modifiers: m,
                ..
            } => Self::Left(m.into()),
            KeyEvent {
                code: KeyCode::Right,
                modifiers: m,
                ..
            } => Self::Right(m.into()),
            KeyEvent {
                code: KeyCode::Char(c),
                modifiers: m,
                ..
            } => Self::Char(c, m.into()),
            #[allow(deprecated)]
            _ => Self::Any,
        }
    }
}

#[cfg(test)]
mod test {
    use crate::terminal::Terminal;
    use crate::ui::Color;

    use super::Attributes;
    use super::CrosstermTerminal;
    use super::IO;

    impl CrosstermTerminal {
        pub fn new_in_memory_output() -> Self {
            Self {
                io: IO::Test(Vec::new()),
                in_memory_content: String::new(),
            }
        }

        pub fn get_buffer_content(&mut self) -> Vec<u8> {
            match &mut self.io {
                IO::Std(_) => panic!("Cannot get write buffer from standard output"),
                IO::Test(w) => {
                    let mut buffer = Vec::new();
                    std::mem::swap(&mut buffer, w);
                    buffer
                }
            }
        }
    }

    #[test]
    fn writer() {
        let mut terminal = CrosstermTerminal::new_in_memory_output();

        terminal.write("testing ").unwrap();
        terminal.write("writing ").unwrap();
        terminal.flush().unwrap();
        terminal.write("wow").unwrap();

        #[cfg(unix)]
        assert_eq!(
            "testing writing wow",
            std::str::from_utf8(&terminal.get_buffer_content()).unwrap()
        );
    }

    #[test]
    fn style_management() {
        let mut terminal = CrosstermTerminal::new_in_memory_output();

        terminal.set_attributes(Attributes::BOLD).unwrap();
        terminal.set_attributes(Attributes::ITALIC).unwrap();
        terminal.set_attributes(Attributes::BOLD).unwrap();
        terminal.reset_attributes().unwrap();

        #[cfg(unix)]
        assert_eq!(
            "\x1B[1m\x1B[3m\x1B[1m\x1B[0m",
            std::str::from_utf8(&terminal.get_buffer_content()).unwrap()
        );
    }

    #[test]
    fn style_management_with_flags() {
        let mut terminal = CrosstermTerminal::new_in_memory_output();

        terminal
            .set_attributes(Attributes::BOLD | Attributes::ITALIC | Attributes::BOLD)
            .unwrap();
        terminal.reset_attributes().unwrap();

        #[cfg(unix)]
        assert_eq!(
            "\x1B[1m\x1B[3m\x1B[0m",
            std::str::from_utf8(&terminal.get_buffer_content()).unwrap()
        );
    }

    #[test]
    fn fg_color_management() {
        let mut terminal = CrosstermTerminal::new_in_memory_output();

        terminal.set_fg_color(Color::LightRed).unwrap();
        terminal.reset_fg_color().unwrap();
        terminal.set_fg_color(Color::Black).unwrap();
        terminal.set_fg_color(Color::LightGreen).unwrap();

        #[cfg(unix)]
        assert_eq!(
            "\x1B[38;5;9m\x1B[39m\x1B[38;5;0m\x1B[38;5;10m",
            std::str::from_utf8(&terminal.get_buffer_content()).unwrap()
        );
    }

    #[test]
    fn bg_color_management() {
        let mut terminal = CrosstermTerminal::new_in_memory_output();

        terminal.set_bg_color(Color::LightRed).unwrap();
        terminal.reset_bg_color().unwrap();
        terminal.set_bg_color(Color::Black).unwrap();
        terminal.set_bg_color(Color::LightGreen).unwrap();

        #[cfg(unix)]
        assert_eq!(
            "\x1B[48;5;9m\x1B[49m\x1B[48;5;0m\x1B[48;5;10m",
            std::str::from_utf8(&terminal.get_buffer_content()).unwrap()
        );
    }
}<|MERGE_RESOLUTION|>--- conflicted
+++ resolved
@@ -100,19 +100,6 @@
 
 impl Terminal for CrosstermTerminal {
     fn cursor_up(&mut self, cnt: u16) -> Result<()> {
-<<<<<<< HEAD
-        if cnt == 0 {
-            return Ok(());
-        }
-        self.write_command(cursor::MoveUp(cnt))
-    }
-
-    fn cursor_down(&mut self, cnt: u16) -> Result<()> {
-        if cnt == 0 {
-            return Ok(());
-        }
-        self.write_command(cursor::MoveDown(cnt))
-=======
         match cnt {
             0 => Ok(()),
             cnt => self.write_command(cursor::MoveUp(cnt)),
@@ -124,7 +111,6 @@
             0 => Ok(()),
             cnt => self.write_command(cursor::MoveDown(cnt)),
         }
->>>>>>> f87be738
     }
 
     fn cursor_left(&mut self, cnt: u16) -> Result<()> {
@@ -135,40 +121,9 @@
     }
 
     fn cursor_right(&mut self, cnt: u16) -> Result<()> {
-<<<<<<< HEAD
-        if cnt == 0 {
-            return Ok(());
-        }
-        self.write_command(cursor::MoveRight(cnt))
-    }
-
-    fn cursor_left(&mut self, cnt: u16) -> Result<()> {
-        if cnt == 0 {
-            return Ok(());
-        }
-        self.write_command(cursor::MoveLeft(cnt))
-    }
-
-    fn read_key(&mut self) -> Result<Key> {
-        loop {
-            match &mut self.io {
-                IO::Std { w: _ } => {
-                    if let event::Event::Key(key_event) = event::read()? {
-                        return Ok(key_event.into());
-                    }
-                }
-                IO::Test { r, w: _ } => {
-                    let key = r
-                        .pop_front()
-                        .expect("Custom stream of characters has ended");
-                    return Ok(key.into());
-                }
-            }
-=======
         match cnt {
             0 => Ok(()),
             cnt => self.write_command(cursor::MoveRight(cnt)),
->>>>>>> f87be738
         }
     }
 
