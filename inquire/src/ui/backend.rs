--- conflicted
+++ resolved
@@ -1,4 +1,3 @@
-use crate::terminal::get_default_terminal;
 use std::{collections::BTreeSet, fmt::Display, io::Result};
 
 use crate::{
@@ -79,18 +78,8 @@
     I: InputReader,
     T: Terminal,
 {
-<<<<<<< HEAD
     untitled_render_box_abstraction: UntitledRenderBoxAbstraction<T>,
-=======
-    prompt_current_position: Position,
-    prompt_end_position: Position,
-    prompt_cursor_offset: Option<usize>,
-    prompt_cursor_position: Option<Position>,
-    show_cursor: bool,
     input_reader: I,
-    terminal: T,
-    terminal_size: TerminalSize,
->>>>>>> f87be738
     render_config: RenderConfig<'a>,
 }
 
@@ -100,120 +89,16 @@
     T: Terminal,
 {
     #[allow(clippy::large_types_passed_by_value)]
-<<<<<<< HEAD
-    pub fn new(terminal: T, render_config: RenderConfig<'a>) -> Result<Self> {
+    pub fn new(input_reader: I, terminal: T, render_config: RenderConfig<'a>) -> Result<Self> {
         let backend = Self {
             untitled_render_box_abstraction: UntitledRenderBoxAbstraction::new(terminal)?,
-=======
-    pub fn new(input_reader: I, terminal: T, render_config: RenderConfig<'a>) -> Result<Self> {
-        let terminal_size = terminal.get_size().unwrap_or(TerminalSize::new(1000, 1000));
-
-        let mut backend = Self {
-            prompt_current_position: Position::default(),
-            prompt_end_position: Position::default(),
-            prompt_cursor_offset: None,
-            prompt_cursor_position: None,
-            show_cursor: false,
-            terminal,
             input_reader,
->>>>>>> f87be738
             render_config,
         };
 
         Ok(backend)
     }
 
-<<<<<<< HEAD
-=======
-    fn update_position_info(&mut self) {
-        let input = self.terminal.get_in_memory_content();
-        let term_width = self.terminal_size.width();
-
-        let mut cur_pos = Position::default();
-
-        for (idx, c) in input.ansi_stripped_chars().enumerate() {
-            let len = UnicodeWidthChar::width(c).unwrap_or(0) as u16;
-
-            if c == '\n' {
-                cur_pos.row = cur_pos.row.saturating_add(1);
-                cur_pos.col = 0;
-            } else {
-                let left = term_width - cur_pos.col;
-
-                if left >= len {
-                    cur_pos.col = cur_pos.col.saturating_add(len);
-                } else {
-                    cur_pos.row = cur_pos.row.saturating_add(1);
-                    cur_pos.col = len;
-                }
-            }
-
-            if let Some(prompt_cursor_offset) = self.prompt_cursor_offset {
-                if prompt_cursor_offset == idx {
-                    let mut cursor_position = cur_pos;
-                    cursor_position.col = cursor_position.col.saturating_sub(len);
-                    self.prompt_cursor_position = Some(cursor_position);
-                }
-            }
-        }
-
-        self.prompt_current_position = cur_pos;
-        self.prompt_end_position = cur_pos;
-    }
-
-    fn move_cursor_to_end_position(&mut self) -> Result<()> {
-        if self.prompt_current_position.row != self.prompt_end_position.row {
-            let diff = self
-                .prompt_end_position
-                .row
-                .saturating_sub(self.prompt_current_position.row);
-            self.terminal.cursor_down(diff)?;
-            self.terminal
-                .cursor_move_to_column(self.prompt_end_position.col)?;
-        }
-
-        Ok(())
-    }
-
-    fn update_cursor_status(&mut self) -> Result<()> {
-        match self.show_cursor {
-            true => self.terminal.cursor_show(),
-            false => self.terminal.cursor_hide(),
-        }
-    }
-
-    fn mark_prompt_cursor_position(&mut self, offset: usize) {
-        let current = self.terminal.get_in_memory_content();
-        let position = current.chars().count();
-        let position = position.saturating_add(offset);
-
-        self.prompt_cursor_offset = Some(position);
-    }
-
-    fn reset_prompt(&mut self) -> Result<()> {
-        self.move_cursor_to_end_position()?;
-
-        for _ in 0..self.prompt_end_position.row {
-            self.terminal.cursor_up(1)?;
-            self.terminal.clear_line()?;
-        }
-
-        self.terminal.clear_in_memory_content();
-
-        self.prompt_current_position = Position::default();
-        self.prompt_end_position = Position::default();
-        self.prompt_cursor_position = None;
-        self.prompt_cursor_offset = None;
-
-        // let's default to false to catch any previous
-        // default behaviors we didn't account for
-        self.show_cursor = false;
-        self.terminal.cursor_hide()?;
-
-        Ok(())
-    }
-
->>>>>>> f87be738
     fn print_option_prefix<D: Display>(
         &mut self,
         option_relative_index: usize,
@@ -393,13 +278,6 @@
         Ok(())
     }
 
-<<<<<<< HEAD
-    fn read_key(&mut self) -> Result<Key> {
-        get_default_terminal().unwrap().read_key()
-    }
-
-=======
->>>>>>> f87be738
     fn render_error_message(&mut self, error: &ErrorMessage) -> Result<()> {
         self.untitled_render_box_abstraction
             .write_styled(self.render_config.error_message.prefix)?;
@@ -771,11 +649,7 @@
     }
 }
 
-<<<<<<< HEAD
-impl<'a, I, T> InputReader<I> for Backend<'a, T>
-=======
 impl<'a, I, T> InputReader for Backend<'a, I, T>
->>>>>>> f87be738
 where
     I: InputReader,
     T: Terminal,
