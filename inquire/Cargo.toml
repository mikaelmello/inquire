[package]
name = "inquire"
version = "0.8.0"
description = "inquire is a library for building interactive prompts on terminals"
repository = "https://github.com/mikaelmello/inquire"
license = "MIT"
edition = "2018"
readme = "./CRATE_README.md"
documentation = "https://docs.rs/inquire"
homepage = "https://github.com/mikaelmello/inquire"
authors = ["Mikael Mello <git@mikaelmello.com>"]
keywords = ["cli", "ask", "prompt", "question", "interactive"]
categories = ["command-line-interface", "value-formatting"]
include = ["/src", "/../LICENSE"]
rust-version = "1.80.0"

[lib]
name = "inquire"
path = "src/lib.rs"
doctest = true

[features]
default = ["macros", "crossterm", "one-liners", "fuzzy"]
macros = []
one-liners = []
date = ["chrono"]
editor = ["tempfile"]
fuzzy = ["fuzzy-matcher"]

[package.metadata.docs.rs]
all-features = true
rustdoc-args = ["--cfg", "docsrs"]

[dependencies]
<<<<<<< HEAD
crossterm = { version = "0.29.0", optional = true }
termion = { version = "2.0", optional = true }
console = { version = "0.15", optional = true, features = [
=======
crossterm = { version = "0.28.1", optional = true }
termion = { version = "4.0", optional = true }
console = { version = "0.16", optional = true, features = [
>>>>>>> 25f1ee67
  "windows-console-colors",
] }

chrono = { version = "0.4", optional = true }

tempfile = { version = "3", optional = true }

fuzzy-matcher = { version = "0.3.7", default-features = false, optional = true }

bitflags = "2"
dyn-clone = "1"
unicode-segmentation = "1"
unicode-width = "0.2"

[dev-dependencies]
rstest = "0.26.1"
chrono = { version = "0.4" }
<|MERGE_RESOLUTION|>--- conflicted
+++ resolved
@@ -32,17 +32,12 @@
 rustdoc-args = ["--cfg", "docsrs"]
 
 [dependencies]
-<<<<<<< HEAD
 crossterm = { version = "0.29.0", optional = true }
-termion = { version = "2.0", optional = true }
-console = { version = "0.15", optional = true, features = [
-=======
 crossterm = { version = "0.28.1", optional = true }
 termion = { version = "4.0", optional = true }
 console = { version = "0.16", optional = true, features = [
->>>>>>> 25f1ee67
   "windows-console-colors",
-] }
+]
 
 chrono = { version = "0.4", optional = true }
 
