[package]
name = "inquire"
version = "0.6.1"
description = "inquire is a library for building interactive prompts on terminals"
repository = "https://github.com/mikaelmello/inquire"
license = "MIT"
edition = "2018"
readme = "./CRATE_README.md"
documentation = "https://docs.rs/inquire"
homepage = "https://github.com/mikaelmello/inquire"
authors = ["Mikael Mello <git@mikaelmello.com>"]
keywords = ["cli", "ask", "prompt", "question", "interactive"]
categories = ["command-line-interface", "value-formatting"]
include = ["/examples", "/src", "/LICENSE"]

[features]
default = ["macros", "crossterm"]
macros = []
date = ["chrono"]
editor = ["tempfile"]

[package.metadata.docs.rs]
all-features = true
rustdoc-args = ["--cfg", "docsrs"]

[dependencies]
<<<<<<< HEAD
crossterm = { version = "0.25", optional = true }
termion = { version = "2.0", optional = true }
=======
crossterm = { version = "0.26", optional = true }
termion = { version = "1.5", optional = true }
>>>>>>> 323af186
console = { version = "0.15", optional = true, features = ["windows-console-colors"] }

chrono = { version = "0.4", optional = true }

tempfile = { version = "3", optional = true }

thiserror = "1"
bitflags = "2"
dyn-clone = "1"
lazy_static = "1.4"
newline-converter = "0.3"

unicode-segmentation = "1"
unicode-width = "0.1"

[[example]]
name = "form"
required-features = ["date", "macros"]

[[example]]
name = "date"
required-features = ["date", "macros"]

[[example]]
name = "editor"
required-features = ["editor"]

[[example]]
name = "expense_tracker"
required-features = ["date", "macros"]

[[example]]
name = "render_config"
required-features = ["date", "macros"]

[[example]]
name = "empty_render_config"
required-features = ["date", "macros"]

[[example]]
name = "text_options"
required-features = ["macros"]

[[example]]
name = "password_full_featured"
required-features = ["macros"]

[[example]]
name = "manual_date_input"
required-features = ["date"]<|MERGE_RESOLUTION|>--- conflicted
+++ resolved
@@ -24,13 +24,8 @@
 rustdoc-args = ["--cfg", "docsrs"]
 
 [dependencies]
-<<<<<<< HEAD
-crossterm = { version = "0.25", optional = true }
+crossterm = { version = "0.26", optional = true }
 termion = { version = "2.0", optional = true }
-=======
-crossterm = { version = "0.26", optional = true }
-termion = { version = "1.5", optional = true }
->>>>>>> 323af186
 console = { version = "0.15", optional = true, features = ["windows-console-colors"] }
 
 chrono = { version = "0.4", optional = true }
