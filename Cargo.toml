--- conflicted
+++ resolved
@@ -1,86 +1,5 @@
-<<<<<<< HEAD
-[package]
-name = "inquire"
-version = "0.6.2"
-description = "inquire is a library for building interactive prompts on terminals"
-repository = "https://github.com/mikaelmello/inquire"
-license = "MIT"
-edition = "2018"
-readme = "./CRATE_README.md"
-documentation = "https://docs.rs/inquire"
-homepage = "https://github.com/mikaelmello/inquire"
-authors = ["Mikael Mello <git@mikaelmello.com>"]
-keywords = ["cli", "ask", "prompt", "question", "interactive"]
-categories = ["command-line-interface", "value-formatting"]
-include = ["/examples", "/src", "/LICENSE"]
-
-[features]
-default = ["macros", "crossterm"]
-macros = []
-date = ["chrono"]
-editor = ["tempfile"]
-
-[package.metadata.docs.rs]
-all-features = true
-rustdoc-args = ["--cfg", "docsrs"]
-
-[dependencies]
-crossterm = { version = "0.25", optional = true }
-termion = { version = "1.5", optional = true }
-console = { version = "0.15", optional = true, features = ["windows-console-colors"] }
-
-chrono = { version = "0.4", optional = true }
-
-tempfile = { version = "3", optional = true }
-
-thiserror = "1"
-bitflags = "1"
-dyn-clone = "1"
-lazy_static = "1.4"
-newline-converter = "0.2"
-
-unicode-segmentation = "1"
-unicode-width = "0.1"
-
-[[example]]
-name = "form"
-required-features = ["date", "macros"]
-
-[[example]]
-name = "date"
-required-features = ["date", "macros"]
-
-[[example]]
-name = "editor"
-required-features = ["editor"]
-
-[[example]]
-name = "expense_tracker"
-required-features = ["date", "macros"]
-
-[[example]]
-name = "render_config"
-required-features = ["date", "macros"]
-
-[[example]]
-name = "empty_render_config"
-required-features = ["date", "macros"]
-
-[[example]]
-name = "text_options"
-required-features = ["macros"]
-
-[[example]]
-name = "password_full_featured"
-required-features = ["macros"]
-
-[[example]]
-name = "manual_date_input"
-required-features = ["date"]
-=======
 [workspace]
 members = [
     "inquire",
     "inquire-derive",
-]
->>>>>>> 040147af
+]