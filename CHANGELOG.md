--- conflicted
+++ resolved
@@ -10,11 +10,8 @@
 - Allow lifetime customization of RenderConfig. [#101](https://github.com/mikaelmello/inquire/pull/101). Thanks to @arturfast for the suggestion [#95](https://github.com/mikaelmello/inquire/issues/95).
 - Add new option on MultiSelect prompts to set all options to be selected by default. Thanks to @conikeec for the suggestion (#151)!
 - Add strict clippy lints to improve code consistency and readability
-<<<<<<< HEAD
 - Expand workflow clippy task to lint all-features in workspace
-=======
 - Add docs badge to readme
->>>>>>> 9e9707d9
 
 ### Fixes
 
