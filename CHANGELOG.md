# Changelog

<!-- next-header -->

## [Unreleased] <!-- ReleaseDate -->

### Features

- Add one-liner helpers for quick scripts. [#144](https://github.com/mikaelmello/inquire/pull/144).
- **Breaking**. Allow lifetime customization of RenderConfig. [#101](https://github.com/mikaelmello/inquire/pull/101). Thanks to @arturfast for the suggestion [#95](https://github.com/mikaelmello/inquire/issues/95).
- Add new option on MultiSelect prompts to set all options to be selected by default. Thanks to @conikeec for the suggestion (#151)!
- **Breaking**. Improved user experience on Password prompts. When there is a validation error, the input is cleared if the password is rendered using the `Hidden` display mode, matching the user expectation of having to write the password from scratch again. Thanks to @CM-IV for the questions on #149!
- Add strict clippy lints to improve code consistency and readability.
- Expand workflow clippy task to lint all-features in workspace.
- Add docs badge to readme.
- **Breaking** The Select and Multiselect Filter now scores input and is now expected to return an `Option<i64>`, making it possible to order/rank the list of options. [#176](https://github.com/mikaelmello/inquire/pull/176)
    `None`: Will not be displayed in the list of options.
    `Some(score)`: score determines the order of options, higher score, higher on the list of options.
- Implement fuzzy search as default on Select and MultiSelect prompts. [#176](https://github.com/mikaelmello/inquire/pull/176)
- Add new option on Select/MultiSelect prompts allowing to reset selection to the first item on filter-input changes. [#176](https://github.com/mikaelmello/inquire/pull/176)
- Keybindings Ctrl-p and Ctrl-n added for Up and Down actions
<<<<<<< HEAD
- Added 'with_starting_filter_input' to both Select and MultiSelect, which allows for setting an initial value to the filter section of the prompt.
=======
- Keybindings Ctrl-j and Ctrl-g added for Enter and Cancel actions
>>>>>>> 7b069c73

### Fixes

- Fixed typos in the code's comments.

### Dependency changes (some breaking)

- Upgraded underlying `termion` crate from v1.5 to v2.0.
- Upgraded underlying `bitflags` from v1 to v2, which affects the `Attributes` and `KeyModifiers` crates. If you use any of bitflag's methods directly, you might be affected, refer to the [bitflags changelog](https://github.com/bitflags/bitflags/releases/tag/2.0.0) for more information.
- Removed `thiserror` dependency in favor of implementing `InquireError` by hand. [#146](https://github.com/mikaelmello/inquire/issues/146)
- Raised MSRV to 1.63 due to requirements in downstream dependencies.
- MSRV is now explicitly set in the package definition.
- Replaced `lazy_static` with `once_cell` as `once_cell::sync::Lazy` is being standardized and `lazy_static` is not actively maintained anymore.
- Added `fuzzy-matcher` as an optional dependency for fuzzy filtering in Select and MultiSelect prompts [#176](https://github.com/mikaelmello/inquire/pull/176)

## [0.6.2] - 2023-05-07

- Allow usage of ANSI escape codes in prompts. [#136](https://github.com/mikaelmello/inquire/pull/136). Thanks to [@JimLynchCodes](https://github.com/JimLynchCodes) for reporting on [#135](https://github.com/mikaelmello/inquire/issues/135).

## [0.6.1] - 2023-04-08

- Fix incorrect highlighting of lists when filtered. [#110](https://github.com/mikaelmello/inquire/pull/110). Thanks to [@prime31](https://github.com/prime31) for reporting on [#106](https://github.com/mikaelmello/inquire/issues/106).

## [0.6.0] - 2023-03-03

### Breaking Changes

- Selected option can now be styled independently of other options through `RenderConfig::with_selected_option()`.
- Now selected options are highlighted cyan by default.
- Output dialogs on `stderr` instead of `stdout` [#89](https://github.com/mikaelmello/inquire/pull/89).
- New Minimum Supported Rust Version: 1.58.1.

## [0.5.3] - 2023-01-09

- Addition of `with_starting_date(NaiveDate)` to `DateSelect` prompts.
  - Equivalent to `with_default(NaiveDate)`, but with a more descriptive name.

## [0.5.2] - 2022-11-01

- Fixed typo in the default error message when a password confirmation does not match. Thanks to @woodruffw for the PR! [#79](https://github.com/mikaelmello/inquire/pull/79)
  - Releases containing the typo: v0.5.0 and v0.5.1.

## [0.5.1] - 2022-10-31

- Removed use of `bool::then_some` feature to keep minimum supported Rust version on 1.56.0.

## [0.5.0] - 2022-10-31

### Breaking Changes

**`Password` prompts now enable a secondary confirmation prompt by default:**

- Added support for password confirmation, which can be oupted-out of by adding the `without_confirmation()` method into the `Password` builder chain. Thanks to @hampuslidin for the PR! [#73](https://github.com/mikaelmello/inquire/pull/73)

## [0.4.0] - 2022-09-27

### Breaking Changes

**Multiple changes to the `CustomType` prompt:**

- Added support for validators, separating concerns between parsing and validating parsed values.
- Decoupled default value formatting from the default value property. Now you can set default values without a specific formatter to accompany them.
- Input is not cleared anymore when the parsing or validation fails.

**New autocompletion mechanism for `Text` prompts**

- Existing methods still work, you just have to update `with_suggester` calls to `with_autocomplete`.
- To know more about the new possibilities, check the updated documentation on the repository's README.

### Other changes

- Added shorthand method `rgb(r: u8, g: u8, b: u8)` to create a `Color` struct from RGB components. Thanks to @tpoliaw for the PR! [#73](https://github.com/mikaelmello/inquire/pull/73)

## [0.3.0] - 2022-08-19

### Breaking Changes

Features #1 to #4 are all breaking changes and could break the compilation of your program.

Fix #2 represents a change in usability and might be an unexpected behavior.

### Features

#### 1. Completer

`Completer` for `Text` prompts, allowing users to auto-update their text input by pressing `tab` and not having to navigate through a suggestion list.

It takes the current input and return an optional suggestion. If any, the prompter will replace the current input with the received suggestion. `Completer` is an alias for `&'a dyn Fn(&str) -> Result<Option<String>, CustomUserError>`.

_The auto-completion API will be revamped for v0.4.0, watch [#69](https://github.com/mikaelmello/inquire/pull/69)._

---

#### 2. Support for custom prompt prefix in finished prompts.

Added `answered_prompt_prefix` configuration on `RenderConfig`, allowing users to set custom prefixes (e.g. a check mark) to prompts that have already been answered.

Additionally, prompts that have been answered are now differed by a `>` prefix instead of the usual `?`.

Cheers to @href for the suggestion! [#44](https://github.com/mikaelmello/inquire/pull/44)

---

#### 3. User-provided operations can be fallible.

Input validation, suggestions and completions are now fallible operations.

The return type of validators has been changed to `Result<Validation, CustomUserError>`. This means that validating the input can now be a fallible operation. The docs contain more thorough explanations and full-featured examples.

- Successful executions of the validator should return a variant of the `Validation` enum, which can be either `Valid` or `Invalid(ErrorMessage)`.
- Unsuccessful executions return a `CustomUserError` type, which is an alias for `Box<dyn std::error::Error + Send + Sync + 'static>`.

The return type of suggesters has also been changed to allow fallible executions. The return type in successful executions continues to be `Vec<String>`, while `CustomUserError` is used with errors.

---

#### 4. Validators are traits instead of closures.

All builtin validators have been turned into traits, with structs instead of macros as implementations.

This change makes it easier to share the validators throughout the code, especially if these carry their own owned data. For example, consider a validator that uses a compiled regular expression to verify the input. That validator can now be built as a new-type struct that encapsulates the regex.

Closures can still be used as before, but may not require to pass the argument type explicitly. The previous macros are now simply shorthands for the constructors of builtin validators.

### Fixes

- Fix a broken link in the `struct.Text` documentation.
- Suggestions are now always loaded at the start of a `Text` prompt.
  - Previously, suggestions were only loaded and displayed if the `Text` prompt was created with a pre-existing input value or after the user entered any input.
  - Now, even if the prompt is started without any input and the user hasn't done anything, suggestions are displayed.

### Changes

- Update `crossterm` and `console` to their latest versions.

## [0.2.1] - 2021-10-01

### Features

- Add `initial_value` property to `Text` prompts, which sets an initial value for the prompt's text input. Huge thanks to [@irevoire](https://github.com/irevoire) for the suggestion **and** implementation. [#34](https://github.com/mikaelmello/inquire/pull/34).

### Internals

- Multiple changes to fix general warnings appearing throughout the code.

## [0.2.0] - 2021-09-14

### Features

- Add `inquire::set_global_render_config` method to set a global RenderConfig object to be used as the default one for all prompts created after the call.
- Add [KEY_BINDINGS.md](KEY_BINDINGS.md) to register all key bindings registered by `inquire` prompts.

### Breaking changes

- `RenderConfig` was made `Copy`-able and prompts now contain a `RenderConfig` field where it previously held a `&'a RenderConfig`. Consequently, `with_render_config()` methods now accept a `RenderConfig` argument instead of `&'a RenderConfig`.

## [0.1.0] - 2021-09-14

No changes in this version.

This is a bump to v0.1.0 as per @jam1garner's advice on the Virtual RustConf Discord server.

The library is already featureful enough to warrant a higher version number, bumping us to a minor release while we are still on our path to stabilization.

## [0.0.11] - 2021-09-06

### Features

- Add [`Editor`](https://docs.rs/inquire/0.0.11/inquire/prompts/editor/struct.Editor.html) prompt.
- Add support to use `console` or `termion` as the library to handle terminals while keeping `crossterm` as the default choice.
- Canceling the prompt by pressing `ESC` is now a different behavior than interrupting the prompt by pressing `Ctrl+C`.
  - If the prompt is canceled, the final prompt render indicates to the user that it was canceled via a `<canceled>` text, which is customizable via RenderConfig, and the prompt method returns `Err(InquireError::OperationCanceled)`.
  - If the prompt is interrupted, the only clean-up action done is restoring the cursor position, and the prompt method returns `Err(InquireError::OperationInterrupted)`.
- Add a `prompt_skippable` method for all prompts.
  - This method is intended for flows where the user skipping/cancelling the prompt - by pressing ESC - is considered normal behavior. In this case, it does not return `Err(InquireError::OperationCanceled)`, but `Ok(None)`. Meanwhile, if the user does submit an answer, the method wraps the return type with `Some`.

### Improvements

- Removed need to add `use inquire::validator::InquireLength` when using one of the length-related built-in validators.
- Cursor should not ficker anymore in wrong positions on ~~Windows~~ slower terminals.
- Documentation on the `Color` enum used for render configuration has been improved.

### Fixes

- Fix dependencies the crate had on macros provided by the `builtin_validators` feature, making it now compile when the feature is not turned on.

## [0.0.10] - 2021-08-29

### Features

- Use native terminal cursors in text inputs by default.
- Use native terminal cursor on date prompts when an optional style sheet for the selected cursor token was defined as `None`. The default behavior is still a custom style sheet which highlights the two columns pertaining to a date, instead of using a native cursor which can only highlight one column.
- Respect NO_COLOR environment variable when prompt uses the default render configuration.

### Fixes

- By using a new method to identify the length of the rendered prompt, we avoid possible rendering errors (edge cases) when a string can not render into a single line in the terminal due to a smaller width. Inner calculations could previously predict that the rendered string would fit, by considering that 1 grapheme = 1 column width, but this is not true for e.g. emojis. Now we use unicode_width to fix this behavior.
- Fixed case where Select/MultiSelect prompts were panicking when a user pressed the down arrow on an empty list, which happens when a filter input does not match any options. #30
- Fixed incorrect indexes on the output of MultiSelect prompts, where the indexes inside a `ListOption` struct were relative to the output instead of the original input vector. #31
- Fixed case where IO errors due to not finding a tty devices were not being caught and transformed to `InquireError::NotTTY`. #28

## [0.0.9] - 2021-08-28

### General

- Improve docs on the differences between `raw_prompt` and `prompt` on Select and MultiSelect prompts.
- Bump version of `crossterm` dependency

### Fixes

- Regression introduced on v0.0.8 where select prompts were panicking when user pressed enter while no options were displayed (due to filter input). Tracked by #29 and tests were added for this to not happen again.

## [0.0.8] - 2021-08-25

### Features

- **Password display toggle**: By enabling this option in `Password` prompts via `with_display_toggle_enabled()`, the application user can choose to display the current text input for the password by pressing `Ctrl+R`, and hide it back by pressing the hotkey again. #18
- **Render mask of password input**: `Password` prompts now support another render mode of the text input. Before, the only behavior was to not render anything about the current password input. Now, if the developer so chooses, they can activate the `Masked` mode where the current text input will be masked with special characters such as `'*'`. #19
- **PageUp, PageDown, Home and End hotkeys**: PageUp and PageDown are now supported in `Select`, `MultiSelect` and `Text` (suggestions list) prompts, where they go a page up or down in the current list. Also, for `Select` and `MultiSelect` prompts, the Home and End keys were mapped to go to the start or end of the list, respectively. #17
- **Indication that list is scrollable**: Now option lists, present in `Select`, `MultiSelect` and `Text` prompts, indicate whether there are more options other than the ones currently displayed. Little arrows are displayed at the top or bottom of the list indicating to which positions the user can scroll. #8
- **Generic option types for Select and MultiSelect prompts**: Now, `Select` and `MultiSelect` prompts accept any type of options as input, allowing developers to pass a vector of owned objects and get back the full object picked by the user. #9

### Fixes

- **Handling of new-line characters in user-provided strings**: When putting `\n` on strings such as prompt messages, the library previously did not render it very well and did not account for it when cleaning the current prompt. This is fixed and you are free to create multi-line prompts! #15
- **Lines larger than terminal width broke rendering**: When lines that were larger than the terminal width were rendered, it caused the internal line counter (used to clean the prompt) to be off, leading to buggy behavior. This was fixed by retrieving the terminal size at the start of the prompt. #21

## [0.0.7] - 2021-08-20

### Features

- Add possibility to set custom rendering config, allowing users to set:
  - Custom colors
  - Custom prefixes for several prompts
  - Custom checkboxes
- Add "placeholder" feature for prompts with text input

## [0.0.6] - 2021-07-26

- Add [previously non-existing] documentation.
- Add [CustomType](https://github.com/mikaelmello/inquire#customtype) prompt
- Add revamped auto-completion support for Text prompts

## [0.0.5] - 2021-07-19

- All function arguments now accept closures by having their type changed to `&dyn Fn`.
- Improved input UX
  - Cursor added for better editing experience
  - Features/shortcuts added: Ctrl+Left, Ctrl+Right, Home, End, Delete, Ctrl+Delete

## [0.0.4] - 2021-07-14

- Add a custom error enum `InquireError`, improving error handling for library users.
- Improve support for validator functions, allowing the use of closures.
- Change the terminal back-end from termion to crossterm, adding Windows support for this library.

## [0.0.3] - 2021-07-07

- Reduce package footprint
- Add custom parser option to Confirm prompt
- Add DateSelect prompt

## [History]

- Wasn't documented :)

<!-- next-url -->

[unreleased]: https://github.com/mikaelmello/inquire/compare/v0.6.2...HEAD
[0.6.2]: https://github.com/mikaelmello/inquire/compare/v0.6.1...v0.6.2
[0.6.1]: https://github.com/mikaelmello/inquire/compare/v0.6.0...v0.6.1
[0.6.0]: https://github.com/mikaelmello/inquire/compare/v0.5.3...v0.6.0
[0.5.3]: https://github.com/mikaelmello/inquire/compare/v0.5.2...v0.5.3
[0.5.2]: https://github.com/mikaelmello/inquire/compare/v0.5.1...v0.5.2
[0.5.1]: https://github.com/mikaelmello/inquire/compare/v0.5.0...v0.5.1
[0.5.0]: https://github.com/mikaelmello/inquire/compare/v0.4.0...v0.5.0
[0.4.0]: https://github.com/mikaelmello/inquire/compare/v0.3.0...v0.4.0
[0.3.0]: https://github.com/mikaelmello/inquire/compare/v0.2.1...v0.3.0
[0.2.1]: https://github.com/mikaelmello/inquire/compare/v0.2.0...v0.2.1
[0.2.0]: https://github.com/mikaelmello/inquire/compare/v0.1.0...v0.2.0
[0.1.0]: https://github.com/mikaelmello/inquire/compare/v0.0.11...v0.1.0
[0.0.11]: https://github.com/mikaelmello/inquire/compare/v0.0.10...v0.0.11
[0.0.10]: https://github.com/mikaelmello/inquire/compare/v0.0.9...v0.0.10
[0.0.9]: https://github.com/mikaelmello/inquire/compare/v0.0.8...v0.0.9
[0.0.8]: https://github.com/mikaelmello/inquire/compare/v0.0.7...v0.0.8
[0.0.7]: https://github.com/mikaelmello/inquire/compare/v0.0.6...v0.0.7
[0.0.6]: https://github.com/mikaelmello/inquire/compare/v0.0.5...v0.0.6
[0.0.5]: https://github.com/mikaelmello/inquire/compare/v0.0.4...v0.0.5
[0.0.4]: https://github.com/mikaelmello/inquire/compare/v0.0.3...v0.0.4
[0.0.3]: https://github.com/mikaelmello/inquire/compare/v0.0.2...v0.0.3
[history]: https://github.com/mikaelmello/inquire/compare/11e6f3b961477fbc19adc3c5322ff159c1f606f5...v0.0.2<|MERGE_RESOLUTION|>--- conflicted
+++ resolved
@@ -19,11 +19,8 @@
 - Implement fuzzy search as default on Select and MultiSelect prompts. [#176](https://github.com/mikaelmello/inquire/pull/176)
 - Add new option on Select/MultiSelect prompts allowing to reset selection to the first item on filter-input changes. [#176](https://github.com/mikaelmello/inquire/pull/176)
 - Keybindings Ctrl-p and Ctrl-n added for Up and Down actions
-<<<<<<< HEAD
 - Added 'with_starting_filter_input' to both Select and MultiSelect, which allows for setting an initial value to the filter section of the prompt.
-=======
 - Keybindings Ctrl-j and Ctrl-g added for Enter and Cancel actions
->>>>>>> 7b069c73
 
 ### Fixes
 
