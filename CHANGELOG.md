# Changelog

<!-- next-header -->

## [Unreleased] <!-- ReleaseDate -->

<<<<<<< HEAD
- Accept 'h' and 'l' keys in `MultiSelect` vim_mode to current clear selection and select all.
=======
- Pressing Ctrl+D now cancels the prompt.

## [0.7.1] - 2024-03-10

- Fix render issue [#228](https://github.com/mikaelmello/inquire/pull/228) when using `console` crate as the terminal backend. Thanks @maospr for reporting.
>>>>>>> 70ded79d

## [0.7.0] - 2024-02-24

### Breaking Changes

- The Select and Multiselect Filter now scores input and is now expected to return an `Option<i64>`, making it possible to order/rank the list of options. [#176](https://github.com/mikaelmello/inquire/pull/176)
  `None`: Will not be displayed in the list of options.
  `Some(score)`: score determines the order of options, higher score, higher on the list of options.
- Improved user experience on Password prompts. When there is a validation error, the input is cleared if the password is rendered using the `Hidden` display mode, matching the user expectation of having to write the password from scratch again. Thanks to @CM-IV for the questions on #149!
- Allow lifetime customization of RenderConfig. [#101](https://github.com/mikaelmello/inquire/pull/101). Thanks to @arturfast for the suggestion [#95](https://github.com/mikaelmello/inquire/issues/95).
- Implement fuzzy search as default on Select and MultiSelect prompts. [#176](https://github.com/mikaelmello/inquire/pull/176)
- Revamped keybindings for DateSelect.

### Features

- Add one-liner helpers for quick scripts. [#144](https://github.com/mikaelmello/inquire/pull/144).
- Add new option on MultiSelect prompts to set all options to be selected by default. Thanks to @conikeec for the suggestion (#151)!
- Add new option on Select/MultiSelect prompts allowing to reset selection to the first item on filter-input changes. [#176](https://github.com/mikaelmello/inquire/pull/176)
- Emacs-like keybindings added where applicable:
  - Ctrl-p/Ctrl-n for up/down
  - Ctrl-b/Ctrl-f for left/right
  - Ctrl-j/Ctrl-g for enter/cancel
- Vim keybindings are always supported in DateSelect prompts.
- Added 'with_starting_filter_input' to both Select and MultiSelect, which allows for setting an initial value to the filter section of the prompt.
- Added starting_input for CustomType. [#194](https://github.com/mikaelmello/inquire/pull/194)
- Added 'without_filtering' to both Select and MultiSelect, useful when you want to simplify the UX if the filter does not add any value, such as when the list is already short.
- Added 'with_answered_prompt_prefix' to RenderConfig to allow customization of answered prompt prefix.
- Improved rendering, with optimizations on incremental rendering and terminal resizing.

### Fixes

- Fixed typos in the code's comments.
- Fixed issue where inquire, using termion, would crash when receiving piped inputs.

### Dependency changes (some breaking)

- Upgraded underlying `termion` crate from v1.5 to v2.0.
- Upgraded underlying `bitflags` from v1 to v2, which affects the `Attributes` and `KeyModifiers` crates. If you use any of bitflag's methods directly, you might be affected, refer to the [bitflags changelog](https://github.com/bitflags/bitflags/releases/tag/2.0.0) for more information.
- Removed `thiserror` dependency in favor of implementing `InquireError` by hand. [#146](https://github.com/mikaelmello/inquire/issues/146)
- Raised MSRV to 1.66 due to requirements in downstream dependencies.
- MSRV is now explicitly set in the package definition.
- Replaced `lazy_static` with `once_cell` as `once_cell::sync::Lazy` is being standardized and `lazy_static` is not actively maintained anymore.
- Added `fuzzy-matcher` as an optional dependency for fuzzy filtering in Select and MultiSelect prompts [#176](https://github.com/mikaelmello/inquire/pull/176)

## [0.6.2] - 2023-05-07

- Allow usage of ANSI escape codes in prompts. [#136](https://github.com/mikaelmello/inquire/pull/136). Thanks to [@JimLynchCodes](https://github.com/JimLynchCodes) for reporting on [#135](https://github.com/mikaelmello/inquire/issues/135).

## [0.6.1] - 2023-04-08

- Fix incorrect highlighting of lists when filtered. [#110](https://github.com/mikaelmello/inquire/pull/110). Thanks to [@prime31](https://github.com/prime31) for reporting on [#106](https://github.com/mikaelmello/inquire/issues/106).

## [0.6.0] - 2023-03-03

### Breaking Changes

- Selected option can now be styled independently of other options through `RenderConfig::with_selected_option()`.
- Now selected options are highlighted cyan by default.
- Output dialogs on `stderr` instead of `stdout` [#89](https://github.com/mikaelmello/inquire/pull/89).
- New Minimum Supported Rust Version: 1.58.1.

## [0.5.3] - 2023-01-09

- Addition of `with_starting_date(NaiveDate)` to `DateSelect` prompts.
  - Equivalent to `with_default(NaiveDate)`, but with a more descriptive name.

## [0.5.2] - 2022-11-01

- Fixed typo in the default error message when a password confirmation does not match. Thanks to @woodruffw for the PR! [#79](https://github.com/mikaelmello/inquire/pull/79)
  - Releases containing the typo: v0.5.0 and v0.5.1.

## [0.5.1] - 2022-10-31

- Removed use of `bool::then_some` feature to keep minimum supported Rust version on 1.56.0.

## [0.5.0] - 2022-10-31

### Breaking Changes

**`Password` prompts now enable a secondary confirmation prompt by default:**

- Added support for password confirmation, which can be oupted-out of by adding the `without_confirmation()` method into the `Password` builder chain. Thanks to @hampuslidin for the PR! [#73](https://github.com/mikaelmello/inquire/pull/73)

## [0.4.0] - 2022-09-27

### Breaking Changes

**Multiple changes to the `CustomType` prompt:**

- Added support for validators, separating concerns between parsing and validating parsed values.
- Decoupled default value formatting from the default value property. Now you can set default values without a specific formatter to accompany them.
- Input is not cleared anymore when the parsing or validation fails.

**New autocompletion mechanism for `Text` prompts**

- Existing methods still work, you just have to update `with_suggester` calls to `with_autocomplete`.
- To know more about the new possibilities, check the updated documentation on the repository's README.

### Other changes

- Added shorthand method `rgb(r: u8, g: u8, b: u8)` to create a `Color` struct from RGB components. Thanks to @tpoliaw for the PR! [#73](https://github.com/mikaelmello/inquire/pull/73)

## [0.3.0] - 2022-08-19

### Breaking Changes

Features #1 to #4 are all breaking changes and could break the compilation of your program.

Fix #2 represents a change in usability and might be an unexpected behavior.

### Features

#### 1. Completer

`Completer` for `Text` prompts, allowing users to auto-update their text input by pressing `tab` and not having to navigate through a suggestion list.

It takes the current input and return an optional suggestion. If any, the prompter will replace the current input with the received suggestion. `Completer` is an alias for `&'a dyn Fn(&str) -> Result<Option<String>, CustomUserError>`.

_The auto-completion API will be revamped for v0.4.0, watch [#69](https://github.com/mikaelmello/inquire/pull/69)._

---

#### 2. Support for custom prompt prefix in finished prompts.

Added `answered_prompt_prefix` configuration on `RenderConfig`, allowing users to set custom prefixes (e.g. a check mark) to prompts that have already been answered.

Additionally, prompts that have been answered are now differed by a `>` prefix instead of the usual `?`.

Cheers to @href for the suggestion! [#44](https://github.com/mikaelmello/inquire/pull/44)

---

#### 3. User-provided operations can be fallible.

Input validation, suggestions and completions are now fallible operations.

The return type of validators has been changed to `Result<Validation, CustomUserError>`. This means that validating the input can now be a fallible operation. The docs contain more thorough explanations and full-featured examples.

- Successful executions of the validator should return a variant of the `Validation` enum, which can be either `Valid` or `Invalid(ErrorMessage)`.
- Unsuccessful executions return a `CustomUserError` type, which is an alias for `Box<dyn std::error::Error + Send + Sync + 'static>`.

The return type of suggesters has also been changed to allow fallible executions. The return type in successful executions continues to be `Vec<String>`, while `CustomUserError` is used with errors.

---

#### 4. Validators are traits instead of closures.

All builtin validators have been turned into traits, with structs instead of macros as implementations.

This change makes it easier to share the validators throughout the code, especially if these carry their own owned data. For example, consider a validator that uses a compiled regular expression to verify the input. That validator can now be built as a new-type struct that encapsulates the regex.

Closures can still be used as before, but may not require to pass the argument type explicitly. The previous macros are now simply shorthands for the constructors of builtin validators.

### Fixes

- Fix a broken link in the `struct.Text` documentation.
- Suggestions are now always loaded at the start of a `Text` prompt.
  - Previously, suggestions were only loaded and displayed if the `Text` prompt was created with a pre-existing input value or after the user entered any input.
  - Now, even if the prompt is started without any input and the user hasn't done anything, suggestions are displayed.

### Changes

- Update `crossterm` and `console` to their latest versions.

## [0.2.1] - 2021-10-01

### Features

- Add `initial_value` property to `Text` prompts, which sets an initial value for the prompt's text input. Huge thanks to [@irevoire](https://github.com/irevoire) for the suggestion **and** implementation. [#34](https://github.com/mikaelmello/inquire/pull/34).

### Internals

- Multiple changes to fix general warnings appearing throughout the code.

## [0.2.0] - 2021-09-14

### Features

- Add `inquire::set_global_render_config` method to set a global RenderConfig object to be used as the default one for all prompts created after the call.
- Add [KEY_BINDINGS.md](KEY_BINDINGS.md) to register all key bindings registered by `inquire` prompts.

### Breaking changes

- `RenderConfig` was made `Copy`-able and prompts now contain a `RenderConfig` field where it previously held a `&'a RenderConfig`. Consequently, `with_render_config()` methods now accept a `RenderConfig` argument instead of `&'a RenderConfig`.

## [0.1.0] - 2021-09-14

No changes in this version.

This is a bump to v0.1.0 as per @jam1garner's advice on the Virtual RustConf Discord server.

The library is already featureful enough to warrant a higher version number, bumping us to a minor release while we are still on our path to stabilization.

## [0.0.11] - 2021-09-06

### Features

- Add [`Editor`](https://docs.rs/inquire/0.0.11/inquire/prompts/editor/struct.Editor.html) prompt.
- Add support to use `console` or `termion` as the library to handle terminals while keeping `crossterm` as the default choice.
- Canceling the prompt by pressing `ESC` is now a different behavior than interrupting the prompt by pressing `Ctrl+C`.
  - If the prompt is canceled, the final prompt render indicates to the user that it was canceled via a `<canceled>` text, which is customizable via RenderConfig, and the prompt method returns `Err(InquireError::OperationCanceled)`.
  - If the prompt is interrupted, the only clean-up action done is restoring the cursor position, and the prompt method returns `Err(InquireError::OperationInterrupted)`.
- Add a `prompt_skippable` method for all prompts.
  - This method is intended for flows where the user skipping/cancelling the prompt - by pressing ESC - is considered normal behavior. In this case, it does not return `Err(InquireError::OperationCanceled)`, but `Ok(None)`. Meanwhile, if the user does submit an answer, the method wraps the return type with `Some`.

### Improvements

- Removed need to add `use inquire::validator::InquireLength` when using one of the length-related built-in validators.
- Cursor should not ficker anymore in wrong positions on ~~Windows~~ slower terminals.
- Documentation on the `Color` enum used for render configuration has been improved.

### Fixes

- Fix dependencies the crate had on macros provided by the `builtin_validators` feature, making it now compile when the feature is not turned on.

## [0.0.10] - 2021-08-29

### Features

- Use native terminal cursors in text inputs by default.
- Use native terminal cursor on date prompts when an optional style sheet for the selected cursor token was defined as `None`. The default behavior is still a custom style sheet which highlights the two columns pertaining to a date, instead of using a native cursor which can only highlight one column.
- Respect NO_COLOR environment variable when prompt uses the default render configuration.

### Fixes

- By using a new method to identify the length of the rendered prompt, we avoid possible rendering errors (edge cases) when a string can not render into a single line in the terminal due to a smaller width. Inner calculations could previously predict that the rendered string would fit, by considering that 1 grapheme = 1 column width, but this is not true for e.g. emojis. Now we use unicode_width to fix this behavior.
- Fixed case where Select/MultiSelect prompts were panicking when a user pressed the down arrow on an empty list, which happens when a filter input does not match any options. #30
- Fixed incorrect indexes on the output of MultiSelect prompts, where the indexes inside a `ListOption` struct were relative to the output instead of the original input vector. #31
- Fixed case where IO errors due to not finding a tty devices were not being caught and transformed to `InquireError::NotTTY`. #28

## [0.0.9] - 2021-08-28

### General

- Improve docs on the differences between `raw_prompt` and `prompt` on Select and MultiSelect prompts.
- Bump version of `crossterm` dependency

### Fixes

- Regression introduced on v0.0.8 where select prompts were panicking when user pressed enter while no options were displayed (due to filter input). Tracked by #29 and tests were added for this to not happen again.

## [0.0.8] - 2021-08-25

### Features

- **Password display toggle**: By enabling this option in `Password` prompts via `with_display_toggle_enabled()`, the application user can choose to display the current text input for the password by pressing `Ctrl+R`, and hide it back by pressing the hotkey again. #18
- **Render mask of password input**: `Password` prompts now support another render mode of the text input. Before, the only behavior was to not render anything about the current password input. Now, if the developer so chooses, they can activate the `Masked` mode where the current text input will be masked with special characters such as `'*'`. #19
- **PageUp, PageDown, Home and End hotkeys**: PageUp and PageDown are now supported in `Select`, `MultiSelect` and `Text` (suggestions list) prompts, where they go a page up or down in the current list. Also, for `Select` and `MultiSelect` prompts, the Home and End keys were mapped to go to the start or end of the list, respectively. #17
- **Indication that list is scrollable**: Now option lists, present in `Select`, `MultiSelect` and `Text` prompts, indicate whether there are more options other than the ones currently displayed. Little arrows are displayed at the top or bottom of the list indicating to which positions the user can scroll. #8
- **Generic option types for Select and MultiSelect prompts**: Now, `Select` and `MultiSelect` prompts accept any type of options as input, allowing developers to pass a vector of owned objects and get back the full object picked by the user. #9

### Fixes

- **Handling of new-line characters in user-provided strings**: When putting `\n` on strings such as prompt messages, the library previously did not render it very well and did not account for it when cleaning the current prompt. This is fixed and you are free to create multi-line prompts! #15
- **Lines larger than terminal width broke rendering**: When lines that were larger than the terminal width were rendered, it caused the internal line counter (used to clean the prompt) to be off, leading to buggy behavior. This was fixed by retrieving the terminal size at the start of the prompt. #21

## [0.0.7] - 2021-08-20

### Features

- Add possibility to set custom rendering config, allowing users to set:
  - Custom colors
  - Custom prefixes for several prompts
  - Custom checkboxes
- Add "placeholder" feature for prompts with text input

## [0.0.6] - 2021-07-26

- Add [previously non-existing] documentation.
- Add [CustomType](https://github.com/mikaelmello/inquire#customtype) prompt
- Add revamped auto-completion support for Text prompts

## [0.0.5] - 2021-07-19

- All function arguments now accept closures by having their type changed to `&dyn Fn`.
- Improved input UX
  - Cursor added for better editing experience
  - Features/shortcuts added: Ctrl+Left, Ctrl+Right, Home, End, Delete, Ctrl+Delete

## [0.0.4] - 2021-07-14

- Add a custom error enum `InquireError`, improving error handling for library users.
- Improve support for validator functions, allowing the use of closures.
- Change the terminal back-end from termion to crossterm, adding Windows support for this library.

## [0.0.3] - 2021-07-07

- Reduce package footprint
- Add custom parser option to Confirm prompt
- Add DateSelect prompt

## [History]

- Wasn't documented :)

<!-- next-url -->

[unreleased]: https://github.com/mikaelmello/inquire/compare/v0.7.1...HEAD
[0.7.1]: https://github.com/mikaelmello/inquire/compare/v0.7.0...v0.7.1
[0.7.0]: https://github.com/mikaelmello/inquire/compare/v0.6.2...v0.7.0
[0.6.2]: https://github.com/mikaelmello/inquire/compare/v0.6.1...v0.6.2
[0.6.1]: https://github.com/mikaelmello/inquire/compare/v0.6.0...v0.6.1
[0.6.0]: https://github.com/mikaelmello/inquire/compare/v0.5.3...v0.6.0
[0.5.3]: https://github.com/mikaelmello/inquire/compare/v0.5.2...v0.5.3
[0.5.2]: https://github.com/mikaelmello/inquire/compare/v0.5.1...v0.5.2
[0.5.1]: https://github.com/mikaelmello/inquire/compare/v0.5.0...v0.5.1
[0.5.0]: https://github.com/mikaelmello/inquire/compare/v0.4.0...v0.5.0
[0.4.0]: https://github.com/mikaelmello/inquire/compare/v0.3.0...v0.4.0
[0.3.0]: https://github.com/mikaelmello/inquire/compare/v0.2.1...v0.3.0
[0.2.1]: https://github.com/mikaelmello/inquire/compare/v0.2.0...v0.2.1
[0.2.0]: https://github.com/mikaelmello/inquire/compare/v0.1.0...v0.2.0
[0.1.0]: https://github.com/mikaelmello/inquire/compare/v0.0.11...v0.1.0
[0.0.11]: https://github.com/mikaelmello/inquire/compare/v0.0.10...v0.0.11
[0.0.10]: https://github.com/mikaelmello/inquire/compare/v0.0.9...v0.0.10
[0.0.9]: https://github.com/mikaelmello/inquire/compare/v0.0.8...v0.0.9
[0.0.8]: https://github.com/mikaelmello/inquire/compare/v0.0.7...v0.0.8
[0.0.7]: https://github.com/mikaelmello/inquire/compare/v0.0.6...v0.0.7
[0.0.6]: https://github.com/mikaelmello/inquire/compare/v0.0.5...v0.0.6
[0.0.5]: https://github.com/mikaelmello/inquire/compare/v0.0.4...v0.0.5
[0.0.4]: https://github.com/mikaelmello/inquire/compare/v0.0.3...v0.0.4
[0.0.3]: https://github.com/mikaelmello/inquire/compare/v0.0.2...v0.0.3
[history]: https://github.com/mikaelmello/inquire/compare/11e6f3b961477fbc19adc3c5322ff159c1f606f5...v0.0.2<|MERGE_RESOLUTION|>--- conflicted
+++ resolved
@@ -4,15 +4,12 @@
 
 ## [Unreleased] <!-- ReleaseDate -->
 
-<<<<<<< HEAD
-- Accept 'h' and 'l' keys in `MultiSelect` vim_mode to current clear selection and select all.
-=======
 - Pressing Ctrl+D now cancels the prompt.
+- Add support for `h` and `l` bindings when vim_mode is enabled on MultiSelect prompts, clearing or selecting all options respectively.
 
 ## [0.7.1] - 2024-03-10
 
 - Fix render issue [#228](https://github.com/mikaelmello/inquire/pull/228) when using `console` crate as the terminal backend. Thanks @maospr for reporting.
->>>>>>> 70ded79d
 
 ## [0.7.0] - 2024-02-24
 
