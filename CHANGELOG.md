# Changelog

<!-- next-header -->

## [Unreleased] <!-- ReleaseDate -->

### Features

- Add one-liner helpers for quick scripts. [#144](https://github.com/mikaelmello/inquire/pull/144).
- **Breaking**. Allow lifetime customization of RenderConfig. [#101](https://github.com/mikaelmello/inquire/pull/101). Thanks to @arturfast for the suggestion [#95](https://github.com/mikaelmello/inquire/issues/95).
- Add new option on MultiSelect prompts to set all options to be selected by default. Thanks to @conikeec for the suggestion (#151)!
- **Breaking**. Improved user experience on Password prompts. When there is a validation error, the input is cleared if the password is rendered using the `Hidden` display mode, matching the user expectation of having to write the password from scratch again. Thanks to @CM-IV for the questions on #149!
- Add strict clippy lints to improve code consistency and readability.
- Expand workflow clippy task to lint all-features in workspace.
- Add docs badge to readme.
- **Breaking** The Select and Multiselect Filter now scores input and is now expected to return an `Option<i64>`, making it possible to order/rank the list of options. [#176](https://github.com/mikaelmello/inquire/pull/176)
  `None`: Will not be displayed in the list of options.
  `Some(score)`: score determines the order of options, higher score, higher on the list of options.
- Implement fuzzy search as default on Select and MultiSelect prompts. [#176](https://github.com/mikaelmello/inquire/pull/176)
- Add new option on Select/MultiSelect prompts allowing to reset selection to the first item on filter-input changes. [#176](https://github.com/mikaelmello/inquire/pull/176)
- Emacs-like keybindings added where applicable:
- Ctrl-p/Ctrl-n for up/down
- Ctrl-b/Ctrl-f for left/right
- Ctrl-j/Ctrl-g for enter/cancel
- Added 'with_starting_filter_input' to both Select and MultiSelect, which allows for setting an initial value to the filter section of the prompt.
<<<<<<< HEAD
- Added 'without_filtering' to both Select and MultiSelect, useful when you want to simplify the UX if the filter does not add any value, such as when the list is already short.
=======
- Added 'with_answered_prompt_prefix' to RenderConfig to allow customization of answered prompt prefix
>>>>>>> 2948f2a6

### Fixes

- Fixed typos in the code's comments.
- Fixed issue where inquire, using termion, would crash when receiving piped inputs.

### Dependency changes (some breaking)

- Upgraded underlying `termion` crate from v1.5 to v2.0.
- Upgraded underlying `bitflags` from v1 to v2, which affects the `Attributes` and `KeyModifiers` crates. If you use any of bitflag's methods directly, you might be affected, refer to the [bitflags changelog](https://github.com/bitflags/bitflags/releases/tag/2.0.0) for more information.
- Removed `thiserror` dependency in favor of implementing `InquireError` by hand. [#146](https://github.com/mikaelmello/inquire/issues/146)
- Raised MSRV to 1.63 due to requirements in downstream dependencies.
- MSRV is now explicitly set in the package definition.
- Replaced `lazy_static` with `once_cell` as `once_cell::sync::Lazy` is being standardized and `lazy_static` is not actively maintained anymore.
- Added `fuzzy-matcher` as an optional dependency for fuzzy filtering in Select and MultiSelect prompts [#176](https://github.com/mikaelmello/inquire/pull/176)

### Internals

- Removed some useless `Vec::reserve()` calls

## [0.6.2] - 2023-05-07

- Allow usage of ANSI escape codes in prompts. [#136](https://github.com/mikaelmello/inquire/pull/136). Thanks to [@JimLynchCodes](https://github.com/JimLynchCodes) for reporting on [#135](https://github.com/mikaelmello/inquire/issues/135).

## [0.6.1] - 2023-04-08

- Fix incorrect highlighting of lists when filtered. [#110](https://github.com/mikaelmello/inquire/pull/110). Thanks to [@prime31](https://github.com/prime31) for reporting on [#106](https://github.com/mikaelmello/inquire/issues/106).

## [0.6.0] - 2023-03-03

### Breaking Changes

- Selected option can now be styled independently of other options through `RenderConfig::with_selected_option()`.
- Now selected options are highlighted cyan by default.
- Output dialogs on `stderr` instead of `stdout` [#89](https://github.com/mikaelmello/inquire/pull/89).
- New Minimum Supported Rust Version: 1.58.1.

## [0.5.3] - 2023-01-09

- Addition of `with_starting_date(NaiveDate)` to `DateSelect` prompts.
  - Equivalent to `with_default(NaiveDate)`, but with a more descriptive name.

## [0.5.2] - 2022-11-01

- Fixed typo in the default error message when a password confirmation does not match. Thanks to @woodruffw for the PR! [#79](https://github.com/mikaelmello/inquire/pull/79)
  - Releases containing the typo: v0.5.0 and v0.5.1.

## [0.5.1] - 2022-10-31

- Removed use of `bool::then_some` feature to keep minimum supported Rust version on 1.56.0.

## [0.5.0] - 2022-10-31

### Breaking Changes

**`Password` prompts now enable a secondary confirmation prompt by default:**

- Added support for password confirmation, which can be oupted-out of by adding the `without_confirmation()` method into the `Password` builder chain. Thanks to @hampuslidin for the PR! [#73](https://github.com/mikaelmello/inquire/pull/73)

## [0.4.0] - 2022-09-27

### Breaking Changes

**Multiple changes to the `CustomType` prompt:**

- Added support for validators, separating concerns between parsing and validating parsed values.
- Decoupled default value formatting from the default value property. Now you can set default values without a specific formatter to accompany them.
- Input is not cleared anymore when the parsing or validation fails.

**New autocompletion mechanism for `Text` prompts**

- Existing methods still work, you just have to update `with_suggester` calls to `with_autocomplete`.
- To know more about the new possibilities, check the updated documentation on the repository's README.

### Other changes

- Added shorthand method `rgb(r: u8, g: u8, b: u8)` to create a `Color` struct from RGB components. Thanks to @tpoliaw for the PR! [#73](https://github.com/mikaelmello/inquire/pull/73)

## [0.3.0] - 2022-08-19

### Breaking Changes

Features #1 to #4 are all breaking changes and could break the compilation of your program.

Fix #2 represents a change in usability and might be an unexpected behavior.

### Features

#### 1. Completer

`Completer` for `Text` prompts, allowing users to auto-update their text input by pressing `tab` and not having to navigate through a suggestion list.

It takes the current input and return an optional suggestion. If any, the prompter will replace the current input with the received suggestion. `Completer` is an alias for `&'a dyn Fn(&str) -> Result<Option<String>, CustomUserError>`.

_The auto-completion API will be revamped for v0.4.0, watch [#69](https://github.com/mikaelmello/inquire/pull/69)._

---

#### 2. Support for custom prompt prefix in finished prompts.

Added `answered_prompt_prefix` configuration on `RenderConfig`, allowing users to set custom prefixes (e.g. a check mark) to prompts that have already been answered.

Additionally, prompts that have been answered are now differed by a `>` prefix instead of the usual `?`.

Cheers to @href for the suggestion! [#44](https://github.com/mikaelmello/inquire/pull/44)

---

#### 3. User-provided operations can be fallible.

Input validation, suggestions and completions are now fallible operations.

The return type of validators has been changed to `Result<Validation, CustomUserError>`. This means that validating the input can now be a fallible operation. The docs contain more thorough explanations and full-featured examples.

- Successful executions of the validator should return a variant of the `Validation` enum, which can be either `Valid` or `Invalid(ErrorMessage)`.
- Unsuccessful executions return a `CustomUserError` type, which is an alias for `Box<dyn std::error::Error + Send + Sync + 'static>`.

The return type of suggesters has also been changed to allow fallible executions. The return type in successful executions continues to be `Vec<String>`, while `CustomUserError` is used with errors.

---

#### 4. Validators are traits instead of closures.

All builtin validators have been turned into traits, with structs instead of macros as implementations.

This change makes it easier to share the validators throughout the code, especially if these carry their own owned data. For example, consider a validator that uses a compiled regular expression to verify the input. That validator can now be built as a new-type struct that encapsulates the regex.

Closures can still be used as before, but may not require to pass the argument type explicitly. The previous macros are now simply shorthands for the constructors of builtin validators.

### Fixes

- Fix a broken link in the `struct.Text` documentation.
- Suggestions are now always loaded at the start of a `Text` prompt.
  - Previously, suggestions were only loaded and displayed if the `Text` prompt was created with a pre-existing input value or after the user entered any input.
  - Now, even if the prompt is started without any input and the user hasn't done anything, suggestions are displayed.

### Changes

- Update `crossterm` and `console` to their latest versions.

## [0.2.1] - 2021-10-01

### Features

- Add `initial_value` property to `Text` prompts, which sets an initial value for the prompt's text input. Huge thanks to [@irevoire](https://github.com/irevoire) for the suggestion **and** implementation. [#34](https://github.com/mikaelmello/inquire/pull/34).

### Internals

- Multiple changes to fix general warnings appearing throughout the code.

## [0.2.0] - 2021-09-14

### Features

- Add `inquire::set_global_render_config` method to set a global RenderConfig object to be used as the default one for all prompts created after the call.
- Add [KEY_BINDINGS.md](KEY_BINDINGS.md) to register all key bindings registered by `inquire` prompts.

### Breaking changes

- `RenderConfig` was made `Copy`-able and prompts now contain a `RenderConfig` field where it previously held a `&'a RenderConfig`. Consequently, `with_render_config()` methods now accept a `RenderConfig` argument instead of `&'a RenderConfig`.

## [0.1.0] - 2021-09-14

No changes in this version.

This is a bump to v0.1.0 as per @jam1garner's advice on the Virtual RustConf Discord server.

The library is already featureful enough to warrant a higher version number, bumping us to a minor release while we are still on our path to stabilization.

## [0.0.11] - 2021-09-06

### Features

- Add [`Editor`](https://docs.rs/inquire/0.0.11/inquire/prompts/editor/struct.Editor.html) prompt.
- Add support to use `console` or `termion` as the library to handle terminals while keeping `crossterm` as the default choice.
- Canceling the prompt by pressing `ESC` is now a different behavior than interrupting the prompt by pressing `Ctrl+C`.
  - If the prompt is canceled, the final prompt render indicates to the user that it was canceled via a `<canceled>` text, which is customizable via RenderConfig, and the prompt method returns `Err(InquireError::OperationCanceled)`.
  - If the prompt is interrupted, the only clean-up action done is restoring the cursor position, and the prompt method returns `Err(InquireError::OperationInterrupted)`.
- Add a `prompt_skippable` method for all prompts.
  - This method is intended for flows where the user skipping/cancelling the prompt - by pressing ESC - is considered normal behavior. In this case, it does not return `Err(InquireError::OperationCanceled)`, but `Ok(None)`. Meanwhile, if the user does submit an answer, the method wraps the return type with `Some`.

### Improvements

- Removed need to add `use inquire::validator::InquireLength` when using one of the length-related built-in validators.
- Cursor should not ficker anymore in wrong positions on ~~Windows~~ slower terminals.
- Documentation on the `Color` enum used for render configuration has been improved.

### Fixes

- Fix dependencies the crate had on macros provided by the `builtin_validators` feature, making it now compile when the feature is not turned on.

## [0.0.10] - 2021-08-29

### Features

- Use native terminal cursors in text inputs by default.
- Use native terminal cursor on date prompts when an optional style sheet for the selected cursor token was defined as `None`. The default behavior is still a custom style sheet which highlights the two columns pertaining to a date, instead of using a native cursor which can only highlight one column.
- Respect NO_COLOR environment variable when prompt uses the default render configuration.

### Fixes

- By using a new method to identify the length of the rendered prompt, we avoid possible rendering errors (edge cases) when a string can not render into a single line in the terminal due to a smaller width. Inner calculations could previously predict that the rendered string would fit, by considering that 1 grapheme = 1 column width, but this is not true for e.g. emojis. Now we use unicode_width to fix this behavior.
- Fixed case where Select/MultiSelect prompts were panicking when a user pressed the down arrow on an empty list, which happens when a filter input does not match any options. #30
- Fixed incorrect indexes on the output of MultiSelect prompts, where the indexes inside a `ListOption` struct were relative to the output instead of the original input vector. #31
- Fixed case where IO errors due to not finding a tty devices were not being caught and transformed to `InquireError::NotTTY`. #28

## [0.0.9] - 2021-08-28

### General

- Improve docs on the differences between `raw_prompt` and `prompt` on Select and MultiSelect prompts.
- Bump version of `crossterm` dependency

### Fixes

- Regression introduced on v0.0.8 where select prompts were panicking when user pressed enter while no options were displayed (due to filter input). Tracked by #29 and tests were added for this to not happen again.

## [0.0.8] - 2021-08-25

### Features

- **Password display toggle**: By enabling this option in `Password` prompts via `with_display_toggle_enabled()`, the application user can choose to display the current text input for the password by pressing `Ctrl+R`, and hide it back by pressing the hotkey again. #18
- **Render mask of password input**: `Password` prompts now support another render mode of the text input. Before, the only behavior was to not render anything about the current password input. Now, if the developer so chooses, they can activate the `Masked` mode where the current text input will be masked with special characters such as `'*'`. #19
- **PageUp, PageDown, Home and End hotkeys**: PageUp and PageDown are now supported in `Select`, `MultiSelect` and `Text` (suggestions list) prompts, where they go a page up or down in the current list. Also, for `Select` and `MultiSelect` prompts, the Home and End keys were mapped to go to the start or end of the list, respectively. #17
- **Indication that list is scrollable**: Now option lists, present in `Select`, `MultiSelect` and `Text` prompts, indicate whether there are more options other than the ones currently displayed. Little arrows are displayed at the top or bottom of the list indicating to which positions the user can scroll. #8
- **Generic option types for Select and MultiSelect prompts**: Now, `Select` and `MultiSelect` prompts accept any type of options as input, allowing developers to pass a vector of owned objects and get back the full object picked by the user. #9

### Fixes

- **Handling of new-line characters in user-provided strings**: When putting `\n` on strings such as prompt messages, the library previously did not render it very well and did not account for it when cleaning the current prompt. This is fixed and you are free to create multi-line prompts! #15
- **Lines larger than terminal width broke rendering**: When lines that were larger than the terminal width were rendered, it caused the internal line counter (used to clean the prompt) to be off, leading to buggy behavior. This was fixed by retrieving the terminal size at the start of the prompt. #21

## [0.0.7] - 2021-08-20

### Features

- Add possibility to set custom rendering config, allowing users to set:
  - Custom colors
  - Custom prefixes for several prompts
  - Custom checkboxes
- Add "placeholder" feature for prompts with text input

## [0.0.6] - 2021-07-26

- Add [previously non-existing] documentation.
- Add [CustomType](https://github.com/mikaelmello/inquire#customtype) prompt
- Add revamped auto-completion support for Text prompts

## [0.0.5] - 2021-07-19

- All function arguments now accept closures by having their type changed to `&dyn Fn`.
- Improved input UX
  - Cursor added for better editing experience
  - Features/shortcuts added: Ctrl+Left, Ctrl+Right, Home, End, Delete, Ctrl+Delete

## [0.0.4] - 2021-07-14

- Add a custom error enum `InquireError`, improving error handling for library users.
- Improve support for validator functions, allowing the use of closures.
- Change the terminal back-end from termion to crossterm, adding Windows support for this library.

## [0.0.3] - 2021-07-07

- Reduce package footprint
- Add custom parser option to Confirm prompt
- Add DateSelect prompt

## [History]

- Wasn't documented :)

<!-- next-url -->

[unreleased]: https://github.com/mikaelmello/inquire/compare/v0.6.2...HEAD
[0.6.2]: https://github.com/mikaelmello/inquire/compare/v0.6.1...v0.6.2
[0.6.1]: https://github.com/mikaelmello/inquire/compare/v0.6.0...v0.6.1
[0.6.0]: https://github.com/mikaelmello/inquire/compare/v0.5.3...v0.6.0
[0.5.3]: https://github.com/mikaelmello/inquire/compare/v0.5.2...v0.5.3
[0.5.2]: https://github.com/mikaelmello/inquire/compare/v0.5.1...v0.5.2
[0.5.1]: https://github.com/mikaelmello/inquire/compare/v0.5.0...v0.5.1
[0.5.0]: https://github.com/mikaelmello/inquire/compare/v0.4.0...v0.5.0
[0.4.0]: https://github.com/mikaelmello/inquire/compare/v0.3.0...v0.4.0
[0.3.0]: https://github.com/mikaelmello/inquire/compare/v0.2.1...v0.3.0
[0.2.1]: https://github.com/mikaelmello/inquire/compare/v0.2.0...v0.2.1
[0.2.0]: https://github.com/mikaelmello/inquire/compare/v0.1.0...v0.2.0
[0.1.0]: https://github.com/mikaelmello/inquire/compare/v0.0.11...v0.1.0
[0.0.11]: https://github.com/mikaelmello/inquire/compare/v0.0.10...v0.0.11
[0.0.10]: https://github.com/mikaelmello/inquire/compare/v0.0.9...v0.0.10
[0.0.9]: https://github.com/mikaelmello/inquire/compare/v0.0.8...v0.0.9
[0.0.8]: https://github.com/mikaelmello/inquire/compare/v0.0.7...v0.0.8
[0.0.7]: https://github.com/mikaelmello/inquire/compare/v0.0.6...v0.0.7
[0.0.6]: https://github.com/mikaelmello/inquire/compare/v0.0.5...v0.0.6
[0.0.5]: https://github.com/mikaelmello/inquire/compare/v0.0.4...v0.0.5
[0.0.4]: https://github.com/mikaelmello/inquire/compare/v0.0.3...v0.0.4
[0.0.3]: https://github.com/mikaelmello/inquire/compare/v0.0.2...v0.0.3
[history]: https://github.com/mikaelmello/inquire/compare/11e6f3b961477fbc19adc3c5322ff159c1f606f5...v0.0.2<|MERGE_RESOLUTION|>--- conflicted
+++ resolved
@@ -23,11 +23,8 @@
 - Ctrl-b/Ctrl-f for left/right
 - Ctrl-j/Ctrl-g for enter/cancel
 - Added 'with_starting_filter_input' to both Select and MultiSelect, which allows for setting an initial value to the filter section of the prompt.
-<<<<<<< HEAD
 - Added 'without_filtering' to both Select and MultiSelect, useful when you want to simplify the UX if the filter does not add any value, such as when the list is already short.
-=======
 - Added 'with_answered_prompt_prefix' to RenderConfig to allow customization of answered prompt prefix
->>>>>>> 2948f2a6
 
 ### Fixes
 
