# Changelog

<!-- next-header -->

## [Unreleased] <!-- ReleaseDate -->

<<<<<<< HEAD
### Breaking changes

- Upgraded underlying `bitflags` from v1 to v2, which affects the `Attributes` and `KeyModifiers` crates. If you use any of bitflag's methods directly, you might be affected, refer to the [bitflags changelog](https://github.com/bitflags/bitflags/releases/tag/2.0.0) for more information.
=======
- Allow lifetime customization of RenderConfig. [#101](https://github.com/mikaelmello/inquire/pull/101). Thanks to @arturfast for the suggestion [#95](https://github.com/mikaelmello/inquire/issues/95).
>>>>>>> dc0a36b3

## [0.6.1] - 2023-04-08

- Fix incorrect highlighting of lists when filtered. [#110](https://github.com/mikaelmello/inquire/pull/110). Thanks to [@prime31](https://github.com/prime31) for reporting on [#106](https://github.com/mikaelmello/inquire/issues/106).

## [0.6.0] - 2023-03-03

### Breaking Changes

- Selected option can now be styled independently of other options through `RenderConfig::with_selected_option()`.
- Now selected options are highlighted cyan by default.
- Output dialogs on `stderr` instead of `stdout` [#89](https://github.com/mikaelmello/inquire/pull/89).
- New Minimum Supported Rust Version: 1.58.1.

## [0.5.3] - 2023-01-09

- Addition of `with_starting_date(NaiveDate)` to `DateSelect` prompts.
  - Equivalent to `with_default(NaiveDate)`, but with a more descriptive name.

## [0.5.2] - 2022-11-01

- Fixed typo in the default error message when a password confirmation does not match. Thanks to @woodruffw for the PR! [#79](https://github.com/mikaelmello/inquire/pull/79)
  - Releases containing the typo: v0.5.0 and v0.5.1.

## [0.5.1] - 2022-10-31

- Removed use of `bool::then_some` feature to keep minimum supported Rust version on 1.56.0.

## [0.5.0] - 2022-10-31

### Breaking Changes

**`Password` prompts now enable a secondary confirmation prompt by default:**

- Added support for password confirmation, which can be oupted-out of by adding the `without_confirmation()` method into the `Password` builder chain. Thanks to @hampuslidin for the PR! [#73](https://github.com/mikaelmello/inquire/pull/73)

## [0.4.0] - 2022-09-27

### Breaking Changes

**Multiple changes to the `CustomType` prompt:**

- Added support for validators, separating concerns between parsing and validating parsed values.
- Decoupled default value formatting from the default value property. Now you can set default values without a specific formatter to accompany them.
- Input is not cleared anymore when the parsing or validation fails.

**New autocompletion mechanism for `Text` prompts**

- Existing methods still work, you just have to update `with_suggester` calls to `with_autocomplete`.
- To know more about the new possibilities, check the updated documentation on the repository's README.

### Other changes

- Added shorthand method `rgb(r: u8, g: u8, b: u8)` to create a `Color` struct from RGB components. Thanks to @tpoliaw for the PR! [#73](https://github.com/mikaelmello/inquire/pull/73)

## [0.3.0] - 2022-08-19

### Breaking Changes

Features #1 to #4 are all breaking changes and could break the compilation of your program.

Fix #2 representes a change in usability and might be an unexpected behavior.

### Features

#### 1. Completer

`Completer` for `Text` prompts, allowing users to auto-update their text input by pressing `tab` and not having to navigate through a suggestion list.

It takes the current input and return an optional suggestion. If any, the prompter will replace the current input with the received suggestion. `Completer` is an alias for `&'a dyn Fn(&str) -> Result<Option<String>, CustomUserError>`.

_The auto-completion API will be revamped for v0.4.0, watch [#69](https://github.com/mikaelmello/inquire/pull/69)._

---

#### 2. Support for custom prompt prefix in finished prompts.

Added `answered_prompt_prefix` configuration on `RenderConfig`, allowing users to set custom prefixes (e.g. a check mark) to prompts that have already been answered.

Additionally, prompts that have been answered are now differed by a `>` prefix instead of the usual `?`.

Cheers to @href for the suggestion! [#44](https://github.com/mikaelmello/inquire/pull/44)

---

#### 3. User-provided operations can be fallible.

Input validation, suggestions and completions are now fallible operations.

The return type of validators has been changed to `Result<Validation, CustomUserError>`. This means that validating the input can now be a fallible operation. The docs contain more thorough explanations and full-featured examples.

- Successful executions of the validator should return a variant of the `Validation` enum, which can be either `Valid` or `Invalid(ErrorMessage)`.
- Unsuccessful executions return a `CustomUserError` type, which is an alias for `Box<dyn std::error::Error + Send + Sync + 'static>`.

The return type of suggesters has also been changed to allow fallible executions. The return type in successful executions continues to be `Vec<String>`, while `CustomUserError` is used with errors.

---

#### 4. Validators are traits instead of closures.

All builtin validators have been turned into traits, with structs instead of macros as implementations.

This change makes it easier to share the validators throughout the code, especially if these carry their own owned data. For example, consider a validator that uses a compiled regular expression to verify the input. That validator can now be built as a new-type struct that encapsulates the regex.

Closures can still be used as before, but may not require to pass the argument type explicitly. The previous macros are now simply shorthands for the constructors of builtin validators.

### Fixes

- Fix a broken link in the `struct.Text` documentation.
- Suggestions are now always loaded at the start of a `Text` prompt.
  - Previously, suggestions were only loaded and displayed if the `Text` prompt was created with a pre-existing input value or after the user entered any input.
  - Now, even if the prompt is started without any input and the user hasn't done anything, suggestions are displayed.

### Changes

- Update `crossterm` and `console` to their latest versions.

## [0.2.1] - 2021-10-01

### Features

- Add `initial_value` property to `Text` prompts, which sets an initial value for the prompt's text input. Huge thanks to [@irevoire](https://github.com/irevoire) for the suggestion **and** implementation. [#34](https://github.com/mikaelmello/inquire/pull/34).

### Internals

- Multiple changes to fix general warnings appearing throughout the code.

## [0.2.0] - 2021-09-14

### Features

- Add `inquire::set_global_render_config` method to set a global RenderConfig object to be used as the default one for all prompts created after the call.
- Add [KEY_BINDINGS.md](KEY_BINDINGS.md) to register all key bindings registered by `inquire` prompts.

### Breaking changes

- `RenderConfig` was made `Copy`-able and prompts now contain a `RenderConfig` field where it previously held a `&'a RenderConfig`. Consequently, `with_render_config()` methods now accept a `RenderConfig` argument instead of `&'a RenderConfig`.

## [0.1.0] - 2021-09-14

No changes in this version.

This is a bump to v0.1.0 as per @jam1garner's advice on the Virtual RustConf Discord server.

The library is already featureful enough to warrant a higher version number, bumping us to a minor release while we are still on our path to stabilization.

## [0.0.11] - 2021-09-06

### Features

- Add [`Editor`](https://docs.rs/inquire/0.0.11/inquire/prompts/editor/struct.Editor.html) prompt.
- Add support to use `console` or `termion` as the library to handle terminals while keeping `crossterm` as the default choice.
- Canceling the prompt by pressing `ESC` is now a different behavior than interrupting the prompt by pressing `Ctrl+C`.
  - If the prompt is canceled, the final prompt render indicates to the user that it was canceled via a `<canceled>` text, which is customizable via RenderConfig, and the prompt method returns `Err(InquireError::OperationCanceled)`.
  - If the prompt is interrupted, the only clean-up action done is restoring the cursor position, and the prompt method returns `Err(InquireError::OperationInterrupted)`.
- Add a `prompt_skippable` method for all prompts.
  - This method is intended for flows where the user skipping/cancelling the prompt - by pressing ESC - is considered normal behavior. In this case, it does not return `Err(InquireError::OperationCanceled)`, but `Ok(None)`. Meanwhile, if the user does submit an answer, the method wraps the return type with `Some`.

### Improvements

- Removed need to add `use inquire::validator::InquireLength` when using one of the length-related built-in validators.
- Cursor should not ficker anymore in wrong positions on ~~Windows~~ slower terminals.
- Documentation on the `Color` enum used for render configuration has been improved.

### Fixes

- Fix dependencies the crate had on macros provided by the `builtin_validators` feature, making it now compile when the feature is not turned on.

## [0.0.10] - 2021-08-29

### Features

- Use native terminal cursors in text inputs by default.
- Use native terminal cursor on date prompts when an optional style sheet for the selected cursor token was defined as `None`. The default behavior is still a custom style sheet which highlights the two columns pertaining to a date, instead of using a native cursor which can only highlight one column.
- Respect NO_COLOR environment variable when prompt uses the default render configuration.

### Fixes

- By using a new method to identify the length of the rendered prompt, we avoid possible rendering errors (edge cases) when a string can not render into a single line in the terminal due to a smaller width. Inner calculations could previously predict that the rendered string would fit, by considering that 1 grapheme = 1 column width, but this is not true for e.g. emojis. Now we use unicode_width to fix this behavior.
- Fixed case where Select/MultiSelect prompts were panicking when a user pressed the down arrow on an empty list, which happens when a filter input does not match any options. #30
- Fixed incorrect indexes on the output of MultiSelect prompts, where the indexes inside a `ListOption` struct were relative to the output instead of the original input vector. #31
- Fixed case where IO errors due to not finding a tty devices were not being catched and transformed to `InquireError::NotTTY`. #28

## [0.0.9] - 2021-08-28

### General

- Improve docs on the differences between `raw_prompt` and `prompt` on Select and MultiSelect prompts.
- Bump version of `crossterm` dependency

### Fixes

- Regression introduced on v0.0.8 where select prompts were panicking when user pressed enter while no options were displayed (due to filter input). Tracked by #29 and tests were added for this to not happen again.

## [0.0.8] - 2021-08-25

### Features

- **Password display toggle**: By enabling this option in `Password` prompts via `with_display_toggle_enabled()`, the application user can choose to display the current text input for the password by pressing `Ctrl+R`, and hide it back by pressing the hotkey again. #18
- **Render mask of password input**: `Password` prompts now support another render mode of the text input. Before, the only behavior was to not render anything about the current password input. Now, if the developer so chooses, they can activate the `Masked` mode where the current text input will be masked with special characters such as `'*'`. #19
- **PageUp, PageDown, Home and End hotkeys**: PageUp and PageDown are now supported in `Select`, `MultiSelect` and `Text` (suggestions list) prompts, where they go a page up or down in the current list. Also, for `Select` and `MultiSelect` prompts, the Home and End keys were mapped to go to the start or end of the list, respectively. #17
- **Indication that list is scrollable**: Now option lists, present in `Select`, `MultiSelect` and `Text` prompts, indicate whether there are more options other than the ones currently displayed. Little arrows are displayed at the top or bottom of the list indicating to which positions the user can scroll. #8
- **Generic option types for Select and MultiSelect prompts**: Now, `Select` and `MultiSelect` prompts accept any type of options as input, allowing developers to pass a vector of owned objects and get back the full object picked by the user. #9

### Fixes

- **Handling of new-line characters in user-provided strings**: When putting `\n` on strings such as prompt messages, the library previously did not render it very well and did not account for it when cleaning the current prompt. This is fixed and you are free to create multi-line prompts! #15
- **Lines larger than terminal width broke rendering**: When lines that were larger than the terminal width were rendered, it caused the internal line counter (used to clean the prompt) to be off, leading to buggy behavior. This was fixed by retrieving the terminal size at the start of the prompt. #21

## [0.0.7] - 2021-08-20

### Features

- Add possibility to set custom rendering config, allowing users to set:
  - Custom colors
  - Custom prefixes for several prompts
  - Custom checkboxes
- Add "placeholder" feature for prompts with text input

## [0.0.6] - 2021-07-26

- Add [previously non-existing] documentation.
- Add [CustomType](https://github.com/mikaelmello/inquire#customtype) prompt
- Add revamped auto-completion support for Text prompts

## [0.0.5] - 2021-07-19

- All function arguments now accept closures by having their type changed to `&dyn Fn`.
- Improved input UX
  - Cursor added for better editing experience
  - Features/shortcuts added: Ctrl+Left, Ctrl+Right, Home, End, Delete, Ctrl+Delete

## [0.0.4] - 2021-07-14

- Add a custom error enum `InquireError`, improving error handling for library users.
- Improve support for validator functions, allowing the use of closures.
- Change the terminal back-end from termion to crossterm, adding Windows support for this library.

## [0.0.3] - 2021-07-07

- Reduce package footprint
- Add custom parser option to Confirm prompt
- Add DateSelect prompt

## [History]

- Wasn't documented :)

<!-- next-url -->

[unreleased]: https://github.com/mikaelmello/inquire/compare/v0.6.1...HEAD
[0.6.1]: https://github.com/mikaelmello/inquire/compare/v0.6.0...v0.6.1
[0.6.0]: https://github.com/mikaelmello/inquire/compare/v0.5.3...v0.6.0
[0.5.3]: https://github.com/mikaelmello/inquire/compare/v0.5.2...v0.5.3
[0.5.2]: https://github.com/mikaelmello/inquire/compare/v0.5.1...v0.5.2
[0.5.1]: https://github.com/mikaelmello/inquire/compare/v0.5.0...v0.5.1
[0.5.0]: https://github.com/mikaelmello/inquire/compare/v0.4.0...v0.5.0
[0.4.0]: https://github.com/mikaelmello/inquire/compare/v0.3.0...v0.4.0
[0.3.0]: https://github.com/mikaelmello/inquire/compare/v0.2.1...v0.3.0
[0.2.1]: https://github.com/mikaelmello/inquire/compare/v0.2.0...v0.2.1
[0.2.0]: https://github.com/mikaelmello/inquire/compare/v0.1.0...v0.2.0
[0.1.0]: https://github.com/mikaelmello/inquire/compare/v0.0.11...v0.1.0
[0.0.11]: https://github.com/mikaelmello/inquire/compare/v0.0.10...v0.0.11
[0.0.10]: https://github.com/mikaelmello/inquire/compare/v0.0.9...v0.0.10
[0.0.9]: https://github.com/mikaelmello/inquire/compare/v0.0.8...v0.0.9
[0.0.8]: https://github.com/mikaelmello/inquire/compare/v0.0.7...v0.0.8
[0.0.7]: https://github.com/mikaelmello/inquire/compare/v0.0.6...v0.0.7
[0.0.6]: https://github.com/mikaelmello/inquire/compare/v0.0.5...v0.0.6
[0.0.5]: https://github.com/mikaelmello/inquire/compare/v0.0.4...v0.0.5
[0.0.4]: https://github.com/mikaelmello/inquire/compare/v0.0.3...v0.0.4
[0.0.3]: https://github.com/mikaelmello/inquire/compare/v0.0.2...v0.0.3
[history]: https://github.com/mikaelmello/inquire/compare/11e6f3b961477fbc19adc3c5322ff159c1f606f5...v0.0.2<|MERGE_RESOLUTION|>--- conflicted
+++ resolved
@@ -4,13 +4,13 @@
 
 ## [Unreleased] <!-- ReleaseDate -->
 
-<<<<<<< HEAD
 ### Breaking changes
 
 - Upgraded underlying `bitflags` from v1 to v2, which affects the `Attributes` and `KeyModifiers` crates. If you use any of bitflag's methods directly, you might be affected, refer to the [bitflags changelog](https://github.com/bitflags/bitflags/releases/tag/2.0.0) for more information.
-=======
+
+### Features
+
 - Allow lifetime customization of RenderConfig. [#101](https://github.com/mikaelmello/inquire/pull/101). Thanks to @arturfast for the suggestion [#95](https://github.com/mikaelmello/inquire/issues/95).
->>>>>>> dc0a36b3
 
 ## [0.6.1] - 2023-04-08
 
