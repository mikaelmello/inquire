# Changelog

<!-- next-header -->

## [Unreleased] <!-- ReleaseDate -->

<<<<<<< HEAD
- Don't require static lifetime for autocompleter and validator, thanks @stormshield-guillaumed (#272)!
=======
- Upgraded `crossterm` to 0.28.1.
>>>>>>> 1df6e1ce
- Raised minimum supported Rust version to 1.80.0.
- Migrate functionality from `once_cell` to `stdlib`. Thanks @jarjk for cutting down on a dependency!
- Migrate functionality from `fxhash` to `stdlib`, as the dependency is no longer maintained. Thanks @ereOn for reporting, and @jarjk for fixing it!
- Fix GitHub Action outdated dependencies. Thanks @jarjk and @basbossink-ds (#303, #304, #305)!
- Fix autocomplete suggestions not being updated after a suggestion is accepted. Thanks @moritz-hoelting and @istudyatuni for reporting and fixing it!
- Fix incorrect cursor placement when inputting CJK characters. Thanks @phostann (#270) for reporting it!
- Removed unused dependency (newline-converter). Thanks @jonassmedegaard (#267) for catching it!
- Implement `raw_prompt_skippable` for `Select`

## [0.7.5] - 2024-04-23

- Fix user-provided ANSI escape codes from being removed when rendering.
  - Introduced on 0.7.0, this regression was making it impossible to have colorised text inside the prompt.
  - Now ANSI escape codes are properly emitted when rendering the prompt in the terminal.

## [0.7.4] - 2024-03-25

- Fix unexpected behaviors of `keep_filter` option in MultiSelect prompts:
  - Filter input is now correcly getting reset **only when** `keep_filter == false`.
  - When the filter input is reset, the list of options is now correctly reset as well. Thanks @Swivelgames for reporting [#238](https://github.com/mikaelmello/inquire/issues/238).

## [0.7.3] - 2024-03-21

- Fix cursor occasionally blinking in unexpected places.

## [0.7.2] - 2024-03-17

- Pressing Ctrl+D now cancels the prompt. Thanks @mikecvet for the PR!
- Add support for `h` and `l` bindings when vim_mode is enabled on MultiSelect prompts, clearing or selecting all options respectively. Thanks @afh for the PR!
- Fix render issue [#233](https://github.com/mikaelmello/inquire/issues/233) where cursor positioning at the end of a prompt was incorrect. Thanks @msrd0 and @Sydonian for reporting!

## [0.7.1] - 2024-03-10

- Fix render issue [#228](https://github.com/mikaelmello/inquire/pull/228) when using `console` crate as the terminal backend. Thanks @maospr for reporting.

## [0.7.0] - 2024-02-24

### Breaking Changes

- The Select and Multiselect Filter now scores input and is now expected to return an `Option<i64>`, making it possible to order/rank the list of options. [#176](https://github.com/mikaelmello/inquire/pull/176)
  `None`: Will not be displayed in the list of options.
  `Some(score)`: score determines the order of options, higher score, higher on the list of options.
- Improved user experience on Password prompts. When there is a validation error, the input is cleared if the password is rendered using the `Hidden` display mode, matching the user expectation of having to write the password from scratch again. Thanks to @CM-IV for the questions on #149!
- Allow lifetime customization of RenderConfig. [#101](https://github.com/mikaelmello/inquire/pull/101). Thanks to @arturfast for the suggestion [#95](https://github.com/mikaelmello/inquire/issues/95).
- Implement fuzzy search as default on Select and MultiSelect prompts. [#176](https://github.com/mikaelmello/inquire/pull/176)
- Revamped keybindings for DateSelect.

### Features

- Add one-liner helpers for quick scripts. [#144](https://github.com/mikaelmello/inquire/pull/144).
- Add new option on MultiSelect prompts to set all options to be selected by default. Thanks to @conikeec for the suggestion (#151)!
- Add new option on Select/MultiSelect prompts allowing to reset selection to the first item on filter-input changes. [#176](https://github.com/mikaelmello/inquire/pull/176)
- Emacs-like keybindings added where applicable:
  - Ctrl-p/Ctrl-n for up/down
  - Ctrl-b/Ctrl-f for left/right
  - Ctrl-j/Ctrl-g for enter/cancel
- Vim keybindings are always supported in DateSelect prompts.
- Added 'with_starting_filter_input' to both Select and MultiSelect, which allows for setting an initial value to the filter section of the prompt.
- Added starting_input for CustomType. [#194](https://github.com/mikaelmello/inquire/pull/194)
- Added 'without_filtering' to both Select and MultiSelect, useful when you want to simplify the UX if the filter does not add any value, such as when the list is already short.
- Added 'with_answered_prompt_prefix' to RenderConfig to allow customization of answered prompt prefix.
- Improved rendering, with optimizations on incremental rendering and terminal resizing.

### Fixes

- Fixed typos in the code's comments.
- Fixed issue where inquire, using termion, would crash when receiving piped inputs.

### Dependency changes (some breaking)

- Upgraded underlying `termion` crate from v1.5 to v2.0.
- Upgraded underlying `bitflags` from v1 to v2, which affects the `Attributes` and `KeyModifiers` crates. If you use any of bitflag's methods directly, you might be affected, refer to the [bitflags changelog](https://github.com/bitflags/bitflags/releases/tag/2.0.0) for more information.
- Removed `thiserror` dependency in favor of implementing `InquireError` by hand. [#146](https://github.com/mikaelmello/inquire/issues/146)
- Raised MSRV to 1.66 due to requirements in downstream dependencies.
- MSRV is now explicitly set in the package definition.
- Replaced `lazy_static` with `once_cell` as `once_cell::sync::Lazy` is being standardized and `lazy_static` is not actively maintained anymore.
- Added `fuzzy-matcher` as an optional dependency for fuzzy filtering in Select and MultiSelect prompts [#176](https://github.com/mikaelmello/inquire/pull/176)

## [0.6.2] - 2023-05-07

- Allow usage of ANSI escape codes in prompts. [#136](https://github.com/mikaelmello/inquire/pull/136). Thanks to [@JimLynchCodes](https://github.com/JimLynchCodes) for reporting on [#135](https://github.com/mikaelmello/inquire/issues/135).

## [0.6.1] - 2023-04-08

- Fix incorrect highlighting of lists when filtered. [#110](https://github.com/mikaelmello/inquire/pull/110). Thanks to [@prime31](https://github.com/prime31) for reporting on [#106](https://github.com/mikaelmello/inquire/issues/106).

## [0.6.0] - 2023-03-03

### Breaking Changes

- Selected option can now be styled independently of other options through `RenderConfig::with_selected_option()`.
- Now selected options are highlighted cyan by default.
- Output dialogs on `stderr` instead of `stdout` [#89](https://github.com/mikaelmello/inquire/pull/89).
- New Minimum Supported Rust Version: 1.58.1.

## [0.5.3] - 2023-01-09

- Addition of `with_starting_date(NaiveDate)` to `DateSelect` prompts.
  - Equivalent to `with_default(NaiveDate)`, but with a more descriptive name.

## [0.5.2] - 2022-11-01

- Fixed typo in the default error message when a password confirmation does not match. Thanks to @woodruffw for the PR! [#79](https://github.com/mikaelmello/inquire/pull/79)
  - Releases containing the typo: v0.5.0 and v0.5.1.

## [0.5.1] - 2022-10-31

- Removed use of `bool::then_some` feature to keep minimum supported Rust version on 1.56.0.

## [0.5.0] - 2022-10-31

### Breaking Changes

**`Password` prompts now enable a secondary confirmation prompt by default:**

- Added support for password confirmation, which can be oupted-out of by adding the `without_confirmation()` method into the `Password` builder chain. Thanks to @hampuslidin for the PR! [#73](https://github.com/mikaelmello/inquire/pull/73)

## [0.4.0] - 2022-09-27

### Breaking Changes

**Multiple changes to the `CustomType` prompt:**

- Added support for validators, separating concerns between parsing and validating parsed values.
- Decoupled default value formatting from the default value property. Now you can set default values without a specific formatter to accompany them.
- Input is not cleared anymore when the parsing or validation fails.

**New autocompletion mechanism for `Text` prompts**

- Existing methods still work, you just have to update `with_suggester` calls to `with_autocomplete`.
- To know more about the new possibilities, check the updated documentation on the repository's README.

### Other changes

- Added shorthand method `rgb(r: u8, g: u8, b: u8)` to create a `Color` struct from RGB components. Thanks to @tpoliaw for the PR! [#73](https://github.com/mikaelmello/inquire/pull/73)

## [0.3.0] - 2022-08-19

### Breaking Changes

Features #1 to #4 are all breaking changes and could break the compilation of your program.

Fix #2 represents a change in usability and might be an unexpected behavior.

### Features

#### 1. Completer

`Completer` for `Text` prompts, allowing users to auto-update their text input by pressing `tab` and not having to navigate through a suggestion list.

It takes the current input and return an optional suggestion. If any, the prompter will replace the current input with the received suggestion. `Completer` is an alias for `&'a dyn Fn(&str) -> Result<Option<String>, CustomUserError>`.

_The auto-completion API will be revamped for v0.4.0, watch [#69](https://github.com/mikaelmello/inquire/pull/69)._

---

#### 2. Support for custom prompt prefix in finished prompts.

Added `answered_prompt_prefix` configuration on `RenderConfig`, allowing users to set custom prefixes (e.g. a check mark) to prompts that have already been answered.

Additionally, prompts that have been answered are now differed by a `>` prefix instead of the usual `?`.

Cheers to @href for the suggestion! [#44](https://github.com/mikaelmello/inquire/pull/44)

---

#### 3. User-provided operations can be fallible.

Input validation, suggestions and completions are now fallible operations.

The return type of validators has been changed to `Result<Validation, CustomUserError>`. This means that validating the input can now be a fallible operation. The docs contain more thorough explanations and full-featured examples.

- Successful executions of the validator should return a variant of the `Validation` enum, which can be either `Valid` or `Invalid(ErrorMessage)`.
- Unsuccessful executions return a `CustomUserError` type, which is an alias for `Box<dyn std::error::Error + Send + Sync + 'static>`.

The return type of suggesters has also been changed to allow fallible executions. The return type in successful executions continues to be `Vec<String>`, while `CustomUserError` is used with errors.

---

#### 4. Validators are traits instead of closures.

All builtin validators have been turned into traits, with structs instead of macros as implementations.

This change makes it easier to share the validators throughout the code, especially if these carry their own owned data. For example, consider a validator that uses a compiled regular expression to verify the input. That validator can now be built as a new-type struct that encapsulates the regex.

Closures can still be used as before, but may not require to pass the argument type explicitly. The previous macros are now simply shorthands for the constructors of builtin validators.

### Fixes

- Fix a broken link in the `struct.Text` documentation.
- Suggestions are now always loaded at the start of a `Text` prompt.
  - Previously, suggestions were only loaded and displayed if the `Text` prompt was created with a pre-existing input value or after the user entered any input.
  - Now, even if the prompt is started without any input and the user hasn't done anything, suggestions are displayed.

### Changes

- Update `crossterm` and `console` to their latest versions.

## [0.2.1] - 2021-10-01

### Features

- Add `initial_value` property to `Text` prompts, which sets an initial value for the prompt's text input. Huge thanks to [@irevoire](https://github.com/irevoire) for the suggestion **and** implementation. [#34](https://github.com/mikaelmello/inquire/pull/34).

### Internals

- Multiple changes to fix general warnings appearing throughout the code.

## [0.2.0] - 2021-09-14

### Features

- Add `inquire::set_global_render_config` method to set a global RenderConfig object to be used as the default one for all prompts created after the call.
- Add [KEY_BINDINGS.md](KEY_BINDINGS.md) to register all key bindings registered by `inquire` prompts.

### Breaking changes

- `RenderConfig` was made `Copy`-able and prompts now contain a `RenderConfig` field where it previously held a `&'a RenderConfig`. Consequently, `with_render_config()` methods now accept a `RenderConfig` argument instead of `&'a RenderConfig`.

## [0.1.0] - 2021-09-14

No changes in this version.

This is a bump to v0.1.0 as per @jam1garner's advice on the Virtual RustConf Discord server.

The library is already featureful enough to warrant a higher version number, bumping us to a minor release while we are still on our path to stabilization.

## [0.0.11] - 2021-09-06

### Features

- Add [`Editor`](https://docs.rs/inquire/0.0.11/inquire/prompts/editor/struct.Editor.html) prompt.
- Add support to use `console` or `termion` as the library to handle terminals while keeping `crossterm` as the default choice.
- Canceling the prompt by pressing `ESC` is now a different behavior than interrupting the prompt by pressing `Ctrl+C`.
  - If the prompt is canceled, the final prompt render indicates to the user that it was canceled via a `<canceled>` text, which is customizable via RenderConfig, and the prompt method returns `Err(InquireError::OperationCanceled)`.
  - If the prompt is interrupted, the only clean-up action done is restoring the cursor position, and the prompt method returns `Err(InquireError::OperationInterrupted)`.
- Add a `prompt_skippable` method for all prompts.
  - This method is intended for flows where the user skipping/cancelling the prompt - by pressing ESC - is considered normal behavior. In this case, it does not return `Err(InquireError::OperationCanceled)`, but `Ok(None)`. Meanwhile, if the user does submit an answer, the method wraps the return type with `Some`.

### Improvements

- Removed need to add `use inquire::validator::InquireLength` when using one of the length-related built-in validators.
- Cursor should not ficker anymore in wrong positions on ~~Windows~~ slower terminals.
- Documentation on the `Color` enum used for render configuration has been improved.

### Fixes

- Fix dependencies the crate had on macros provided by the `builtin_validators` feature, making it now compile when the feature is not turned on.

## [0.0.10] - 2021-08-29

### Features

- Use native terminal cursors in text inputs by default.
- Use native terminal cursor on date prompts when an optional style sheet for the selected cursor token was defined as `None`. The default behavior is still a custom style sheet which highlights the two columns pertaining to a date, instead of using a native cursor which can only highlight one column.
- Respect NO_COLOR environment variable when prompt uses the default render configuration.

### Fixes

- By using a new method to identify the length of the rendered prompt, we avoid possible rendering errors (edge cases) when a string can not render into a single line in the terminal due to a smaller width. Inner calculations could previously predict that the rendered string would fit, by considering that 1 grapheme = 1 column width, but this is not true for e.g. emojis. Now we use unicode_width to fix this behavior.
- Fixed case where Select/MultiSelect prompts were panicking when a user pressed the down arrow on an empty list, which happens when a filter input does not match any options. #30
- Fixed incorrect indexes on the output of MultiSelect prompts, where the indexes inside a `ListOption` struct were relative to the output instead of the original input vector. #31
- Fixed case where IO errors due to not finding a tty devices were not being caught and transformed to `InquireError::NotTTY`. #28

## [0.0.9] - 2021-08-28

### General

- Improve docs on the differences between `raw_prompt` and `prompt` on Select and MultiSelect prompts.
- Bump version of `crossterm` dependency

### Fixes

- Regression introduced on v0.0.8 where select prompts were panicking when user pressed enter while no options were displayed (due to filter input). Tracked by #29 and tests were added for this to not happen again.

## [0.0.8] - 2021-08-25

### Features

- **Password display toggle**: By enabling this option in `Password` prompts via `with_display_toggle_enabled()`, the application user can choose to display the current text input for the password by pressing `Ctrl+R`, and hide it back by pressing the hotkey again. #18
- **Render mask of password input**: `Password` prompts now support another render mode of the text input. Before, the only behavior was to not render anything about the current password input. Now, if the developer so chooses, they can activate the `Masked` mode where the current text input will be masked with special characters such as `'*'`. #19
- **PageUp, PageDown, Home and End hotkeys**: PageUp and PageDown are now supported in `Select`, `MultiSelect` and `Text` (suggestions list) prompts, where they go a page up or down in the current list. Also, for `Select` and `MultiSelect` prompts, the Home and End keys were mapped to go to the start or end of the list, respectively. #17
- **Indication that list is scrollable**: Now option lists, present in `Select`, `MultiSelect` and `Text` prompts, indicate whether there are more options other than the ones currently displayed. Little arrows are displayed at the top or bottom of the list indicating to which positions the user can scroll. #8
- **Generic option types for Select and MultiSelect prompts**: Now, `Select` and `MultiSelect` prompts accept any type of options as input, allowing developers to pass a vector of owned objects and get back the full object picked by the user. #9

### Fixes

- **Handling of new-line characters in user-provided strings**: When putting `\n` on strings such as prompt messages, the library previously did not render it very well and did not account for it when cleaning the current prompt. This is fixed and you are free to create multi-line prompts! #15
- **Lines larger than terminal width broke rendering**: When lines that were larger than the terminal width were rendered, it caused the internal line counter (used to clean the prompt) to be off, leading to buggy behavior. This was fixed by retrieving the terminal size at the start of the prompt. #21

## [0.0.7] - 2021-08-20

### Features

- Add possibility to set custom rendering config, allowing users to set:
  - Custom colors
  - Custom prefixes for several prompts
  - Custom checkboxes
- Add "placeholder" feature for prompts with text input

## [0.0.6] - 2021-07-26

- Add [previously non-existing] documentation.
- Add [CustomType](https://github.com/mikaelmello/inquire#customtype) prompt
- Add revamped auto-completion support for Text prompts

## [0.0.5] - 2021-07-19

- All function arguments now accept closures by having their type changed to `&dyn Fn`.
- Improved input UX
  - Cursor added for better editing experience
  - Features/shortcuts added: Ctrl+Left, Ctrl+Right, Home, End, Delete, Ctrl+Delete

## [0.0.4] - 2021-07-14

- Add a custom error enum `InquireError`, improving error handling for library users.
- Improve support for validator functions, allowing the use of closures.
- Change the terminal back-end from termion to crossterm, adding Windows support for this library.

## [0.0.3] - 2021-07-07

- Reduce package footprint
- Add custom parser option to Confirm prompt
- Add DateSelect prompt

## [History]

- Wasn't documented :)

<!-- next-url -->

[unreleased]: https://github.com/mikaelmello/inquire/compare/v0.7.5...HEAD
[0.7.5]: https://github.com/mikaelmello/inquire/compare/v0.7.4...v0.7.5
[0.7.4]: https://github.com/mikaelmello/inquire/compare/v0.7.3...v0.7.4
[0.7.3]: https://github.com/mikaelmello/inquire/compare/v0.7.2...v0.7.3
[0.7.2]: https://github.com/mikaelmello/inquire/compare/v0.7.1...v0.7.2
[0.7.1]: https://github.com/mikaelmello/inquire/compare/v0.7.0...v0.7.1
[0.7.0]: https://github.com/mikaelmello/inquire/compare/v0.6.2...v0.7.0
[0.6.2]: https://github.com/mikaelmello/inquire/compare/v0.6.1...v0.6.2
[0.6.1]: https://github.com/mikaelmello/inquire/compare/v0.6.0...v0.6.1
[0.6.0]: https://github.com/mikaelmello/inquire/compare/v0.5.3...v0.6.0
[0.5.3]: https://github.com/mikaelmello/inquire/compare/v0.5.2...v0.5.3
[0.5.2]: https://github.com/mikaelmello/inquire/compare/v0.5.1...v0.5.2
[0.5.1]: https://github.com/mikaelmello/inquire/compare/v0.5.0...v0.5.1
[0.5.0]: https://github.com/mikaelmello/inquire/compare/v0.4.0...v0.5.0
[0.4.0]: https://github.com/mikaelmello/inquire/compare/v0.3.0...v0.4.0
[0.3.0]: https://github.com/mikaelmello/inquire/compare/v0.2.1...v0.3.0
[0.2.1]: https://github.com/mikaelmello/inquire/compare/v0.2.0...v0.2.1
[0.2.0]: https://github.com/mikaelmello/inquire/compare/v0.1.0...v0.2.0
[0.1.0]: https://github.com/mikaelmello/inquire/compare/v0.0.11...v0.1.0
[0.0.11]: https://github.com/mikaelmello/inquire/compare/v0.0.10...v0.0.11
[0.0.10]: https://github.com/mikaelmello/inquire/compare/v0.0.9...v0.0.10
[0.0.9]: https://github.com/mikaelmello/inquire/compare/v0.0.8...v0.0.9
[0.0.8]: https://github.com/mikaelmello/inquire/compare/v0.0.7...v0.0.8
[0.0.7]: https://github.com/mikaelmello/inquire/compare/v0.0.6...v0.0.7
[0.0.6]: https://github.com/mikaelmello/inquire/compare/v0.0.5...v0.0.6
[0.0.5]: https://github.com/mikaelmello/inquire/compare/v0.0.4...v0.0.5
[0.0.4]: https://github.com/mikaelmello/inquire/compare/v0.0.3...v0.0.4
[0.0.3]: https://github.com/mikaelmello/inquire/compare/v0.0.2...v0.0.3
[history]: https://github.com/mikaelmello/inquire/compare/11e6f3b961477fbc19adc3c5322ff159c1f606f5...v0.0.2<|MERGE_RESOLUTION|>--- conflicted
+++ resolved
@@ -4,11 +4,8 @@
 
 ## [Unreleased] <!-- ReleaseDate -->
 
-<<<<<<< HEAD
 - Don't require static lifetime for autocompleter and validator, thanks @stormshield-guillaumed (#272)!
-=======
 - Upgraded `crossterm` to 0.28.1.
->>>>>>> 1df6e1ce
 - Raised minimum supported Rust version to 1.80.0.
 - Migrate functionality from `once_cell` to `stdlib`. Thanks @jarjk for cutting down on a dependency!
 - Migrate functionality from `fxhash` to `stdlib`, as the dependency is no longer maintained. Thanks @ereOn for reporting, and @jarjk for fixing it!
